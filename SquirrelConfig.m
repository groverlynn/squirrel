--- conflicted
+++ resolved
@@ -2,7 +2,6 @@
 
 #import <rime_api.h>
 
-<<<<<<< HEAD
 @implementation SquirrelOptionSwitcher
 
 - (instancetype)initWithSchemaId:(NSString*)schemaId
@@ -24,23 +23,10 @@
     _switcher = nil;
     _optionGroups = nil;
     _optionNames = nil;
-=======
-@implementation SquirrelConfig {
-  NSMutableDictionary* _cache;
-  RimeConfig _config;
-  SquirrelConfig* _baseConfig;
-}
-
-- (instancetype)init {
-  if (self = [super init]) {
-    _cache = [[NSMutableDictionary alloc] init];
-    _colorSpace = @"srgb";
->>>>>>> baeb4209
   }
   return self;
 }
 
-<<<<<<< HEAD
 - (NSArray<NSString*>*)optionStates {
   return _switcher.allValues;
 }
@@ -98,18 +84,16 @@
   return self;
 }
 
-=======
->>>>>>> baeb4209
 - (BOOL)openBaseConfig {
   [self close];
-  _isOpen = !!rime_get_api()->config_open("squirrel", &_config);
+  _isOpen = (BOOL)rime_get_api()->config_open("squirrel", &_config);
   return _isOpen;
 }
 
 - (BOOL)openWithSchemaId:(NSString*)schemaId
               baseConfig:(SquirrelConfig*)baseConfig {
   [self close];
-  _isOpen = !!rime_get_api()->schema_open(schemaId.UTF8String, &_config);
+  _isOpen = (BOOL)rime_get_api()->schema_open(schemaId.UTF8String, &_config);
   if (_isOpen) {
     _schemaId = schemaId;
     _baseConfig = baseConfig;
@@ -119,13 +103,14 @@
 
 - (BOOL)openUserConfig:(NSString*)configId {
   [self close];
-  _isOpen = !!rime_get_api()->user_config_open(configId.UTF8String, &_config);
+  _isOpen =
+      (BOOL)rime_get_api()->user_config_open(configId.UTF8String, &_config);
   return _isOpen;
 }
 
 - (BOOL)openWithConfigId:(NSString*)configId {
   [self close];
-  _isOpen = !!rime_get_api()->config_open(configId.UTF8String, &_config);
+  _isOpen = (BOOL)rime_get_api()->config_open(configId.UTF8String, &_config);
   return _isOpen;
 }
 
@@ -153,32 +138,26 @@
   return NO;
 }
 
-- (BOOL)setBool:(bool)value forOption:(NSString*)option {
+- (BOOL)setOption:(NSString*)option withBool:(bool)value {
   return (BOOL)(rime_get_api()->config_set_bool(&_config, option.UTF8String,
                                                 value));
 }
 
-- (BOOL)setInt:(int)value forOption:(NSString*)option {
+- (BOOL)setOption:(NSString*)option withInt:(int)value {
   return (
       BOOL)(rime_get_api()->config_set_int(&_config, option.UTF8String, value));
 }
 
-<<<<<<< HEAD
-- (BOOL)setDouble:(double)value forOption:(NSString*)option {
+- (BOOL)setOption:(NSString*)option withDouble:(double)value {
   return (BOOL)(rime_get_api()->config_set_double(&_config, option.UTF8String,
                                                   value));
-=======
-- (int)getInt:(NSString*)option {
-  return [self getOptionalInt:option].intValue;
->>>>>>> baeb4209
-}
-
-- (BOOL)setString:(NSString*)value forOption:(NSString*)option {
+}
+
+- (BOOL)setOption:(NSString*)option withString:(NSString*)value {
   return (BOOL)(rime_get_api()->config_set_string(&_config, option.UTF8String,
                                                   value.UTF8String));
 }
 
-<<<<<<< HEAD
 - (BOOL)getBoolForOption:(NSString*)option {
   return [self getOptionalBoolForOption:option].boolValue;
 }
@@ -198,9 +177,6 @@
 }
 
 - (NSNumber*)getOptionalBoolForOption:(NSString*)option {
-=======
-- (NSNumber*)getOptionalBool:(NSString*)option {
->>>>>>> baeb4209
   NSNumber* cachedValue = [self cachedValueOfObjCType:@encode(BOOL)
                                                forKey:option];
   if (cachedValue) {
@@ -216,11 +192,7 @@
   return [_baseConfig getOptionalBoolForOption:option];
 }
 
-<<<<<<< HEAD
 - (NSNumber*)getOptionalIntForOption:(NSString*)option {
-=======
-- (NSNumber*)getOptionalInt:(NSString*)option {
->>>>>>> baeb4209
   NSNumber* cachedValue = [self cachedValueOfObjCType:@encode(int)
                                                forKey:option];
   if (cachedValue) {
@@ -236,11 +208,7 @@
   return [_baseConfig getOptionalIntForOption:option];
 }
 
-<<<<<<< HEAD
 - (NSNumber*)getOptionalDoubleForOption:(NSString*)option {
-=======
-- (NSNumber*)getOptionalDouble:(NSString*)option {
->>>>>>> baeb4209
   NSNumber* cachedValue = [self cachedValueOfObjCType:@encode(double)
                                                forKey:option];
   if (cachedValue) {
