# Squirrel settings
# encoding: utf-8

config_version: '0.37'

<<<<<<< HEAD
# options: last | default | <custom>
# last: the last used latin keyboard layout
# default: US (ABC) keyboard layout
# <custom>: keyboard layout of your choice, e.g. 'com.apple.keylayout.USExtended' or 'USExtended'
=======
# options: last | default | _custom_
# last: the last used latin keyboard layout
# default: US (ABC) keyboard layout
# _custom_: keyboard layout of your choice, e.g. 'com.apple.keylayout.USExtended' or simply 'USExtended'
>>>>>>> c7b7e1a1
keyboard_layout: default

# for veteran chord-typist
chord_duration: 0.1  # seconds

# options: always | never | appropriate
show_notifications_when: appropriate

style:
  color_scheme: native
  # optional: define both light and dark color schemes to match system appearance
  #color_scheme: solarized_light
  #color_scheme_dark: solarized_dark

  # Deprecated since 0.36, Squirrel 0.15
  #horizontal: false
  # NOTE: do not set a default value for `candidate_list_layout`, in order to
  # keep the deprecated `horizontal` option working for existing users.
  #candidate_list_layout: stacked  # stacked | linear
  text_orientation: horizontal  # horizontal | vertical
  inline_preedit: true

  corner_radius: 10
  hilited_corner_radius: 0
  border_height: 0
  border_width: 0
  # space between candidates in stacked layout
  line_spacing: 5
  # space between preedit and candidates in non-inline mode
  spacing: 10

  #candidate_format: '%c. %@'

  # adjust the base line of vertical text
  #base_offset: 6
  font_face: 'Lucida Grande'
  font_point: 21
  #label_font_face: 'Lucida Grande'
  label_font_point: 18
  #comment_font_face: 'Lucida Grande'
  comment_font_point: 18

preset_color_schemes:
  native:
    name: 系統配色

  aqua:
    name: 碧水／Aqua
    author: 佛振 <chen.sst@gmail.com>
    text_color: 0x606060
    back_color: 0xeeeceeee
    candidate_text_color: 0x000000
    hilited_text_color: 0x000000
    hilited_candidate_text_color: 0xffffff
    hilited_candidate_back_color: 0xeefa3a0a
    comment_text_color: 0x5a5a5a
    hilited_comment_text_color: 0xfcac9d

  azure:
    name: 青天／Azure
    author: 佛振 <chen.sst@gmail.com>
    text_color: 0xcfa677
    candidate_text_color: 0xffeacc
    back_color: 0xee8b4e01
    hilited_text_color: 0xffeacc
    hilited_candidate_text_color: 0x7ffeff
    hilited_candidate_back_color: 0x00000000
    comment_text_color: 0xc69664

  luna:
    name: 明月／Luna
    author: 佛振 <chen.sst@gmail.com>
    text_color: 0xa5a5a5
    back_color: 0xdd000000
    candidate_text_color: 0xeceeee
    hilited_text_color: 0x7fffff
    hilited_candidate_text_color: 0x7fffff
    hilited_candidate_back_color: 0x40000000
    comment_text_color: 0xa5a5a5
    hilited_comment_text_color: 0x449c9d

  ink:
    name: 墨池／Ink
    author: 佛振 <chen.sst@gmail.com>
    text_color: 0x5a5a5a
    back_color: 0xeeffffff
    candidate_text_color: 0x000000
    hilited_text_color: 0x000000
    #hilited_back_color: 0xdddddd
    hilited_candidate_text_color: 0xffffff
    hilited_candidate_back_color: 0xcc000000
    comment_text_color: 0x5a5a5a
    hilited_comment_text_color: 0x808080

  lost_temple:
    name: 孤寺／Lost Temple
    author: 佛振 <chen.sst@gmail.com>, based on ir_black
    text_color: 0xe8f3f6
    back_color: 0xee303030
    hilited_text_color: 0x82e6ca
    hilited_candidate_text_color: 0x000000
    hilited_candidate_back_color: 0x82e6ca
    comment_text_color: 0xbb82e6ca
    hilited_comment_text_color: 0xbb203d34

  dark_temple:
    name: 暗堂／Dark Temple
    author: 佛振 <chen.sst@gmail.com>, based on ir_black
    text_color: 0x92f6da
    back_color: 0x222222
    candidate_text_color: 0xd8e3e6
    hilited_text_color: 0xffcf9a
    hilited_back_color: 0x222222
    hilited_candidate_text_color: 0x92f6da
    hilited_candidate_back_color: 0x10000000  # 0x333333
    comment_text_color: 0x606cff

  psionics:
    name: 幽能／Psionics
    author: 雨過之後、佛振
    text_color: 0xc2c2c2
    back_color: 0x444444
    candidate_text_color: 0xeeeeee
    hilited_text_color: 0xeeeeee
    hilited_back_color: 0x444444
    hilited_candidate_label_color: 0xfafafa
    hilited_candidate_text_color: 0xfafafa
    hilited_candidate_back_color: 0xd4bc00
    comment_text_color: 0x808080
    hilited_comment_text_color: 0x444444

  purity_of_form:
    name: 純粹的形式／Purity of Form
    author: 雨過之後、佛振
    text_color: 0xc2c2c2
    back_color: 0x444444
    candidate_text_color: 0xeeeeee
    hilited_text_color: 0xeeeeee
    hilited_back_color: 0x444444
    hilited_candidate_text_color: 0x000000
    hilited_candidate_back_color: 0xfafafa
    comment_text_color: 0x808080

  purity_of_essence:
    name: 純粹的本質／Purity of Essence
    author: 佛振
    text_color: 0x2c2ccc
    back_color: 0xfafafa
    candidate_text_color: 0x000000
    hilited_text_color: 0x000000
    hilited_back_color: 0xfafafa
    hilited_candidate_text_color: 0xeeeeee
    hilited_candidate_back_color: 0x444444
    comment_text_color: 0x808080

  starcraft:
    name: 星際我爭霸／StarCraft
    author: Contralisk <contralisk@gmail.com>, original artwork by Blizzard Entertainment
    text_color: 0xccaa88
    candidate_text_color: 0x30bb55
    back_color: 0xee000000
    border_color: 0x1010a0
    hilited_text_color: 0xfecb96
    hilited_back_color: 0x000000
    hilited_candidate_text_color: 0x70ffaf
    hilited_candidate_back_color: 0x00000000
    comment_text_color: 0x1010d0
    hilited_comment_text_color: 0x1010f0

  google:
    name: 谷歌／Google
    author: skoj <skoj@qq.com>
    text_color: 0x666666 #拼音串
    candidate_text_color: 0x000000 #非第一候选项
    back_color: 0xFFFFFF #背景
    border_color: 0xE2E2E2 #边框
    hilited_text_color: 0x000000 #拼音串高亮
    hilited_back_color: 0xFFFFFF #拼音串高亮背景
    hilited_candidate_text_color: 0xFFFFFF #第一候选项
    hilited_candidate_back_color: 0xCE7539 #第一候选项背景
    comment_text_color: 0x6D6D6D #注解文字
    hilited_comment_text_color: 0xEBC6B0 #注解文字高亮

  solarized_rock:
    name: 曬經石／Solarized Rock
    author: "Aben <tntaben@gmail.com>, based on Ethan Schoonover's Solarized color scheme"
    back_color: 0x362b00
    border_color: 0x362b00
    text_color: 0x8236d3
    hilited_text_color: 0x98a12a
    candidate_text_color: 0x969483
    comment_text_color: 0xc098a12a
    hilited_candidate_text_color: 0xffffff
    hilited_candidate_back_color: 0x8236d3
    hilited_comment_text_color: 0x362b00

  clean_white:
    name: 简约白／Clean White
    author: Chongyu Zhu <lembacon@gmail.com>, based on 搜狗「简约白」
    horizontal: true
    candidate_format: '%c %@'
    corner_radius: 6
    border_height: 6
    border_width: 6
    font_point: 16
    label_font_point: 12
    label_color: 0x888888
    text_color: 0x808080
    hilited_text_color: 0x000000
    candidate_text_color: 0x000000
    comment_text_color: 0x808080
    back_color: 0xeeeeee
    hilited_candidate_label_color: 0xa0c98915
    hilited_candidate_text_color: 0xc98915
    hilited_candidate_back_color: 0xeeeeee

  apathy:
    name: 冷漠／Apathy
    author: LIANG Hai
    horizontal: true  # 水平排列
    inline_preedit: true #单行显示，false双行显示
    candidate_format: "%c\u2005%@\u2005"  # 编号 %c 和候选词 %@ 前后的空间
    corner_radius: 5  #候选条圆角
    border_height: 0
    border_width: 0
    back_color: 0xFFFFFF  #候选条背景色
    font_face: "PingFangSC-Regular,HanaMinB"  #候选词字体
    font_point: 16  #候选字词大小
    text_color: 0x424242  #高亮选中词颜色
    label_font_face: "STHeitiSC-Light"   #候选词编号字体
    label_font_point: 12   #候选编号大小
    hilited_candidate_text_color: 0xEE6E00  #候选文字颜色
    hilited_candidate_back_color: 0xFFF0E4  #候选文字背景色
    comment_text_color: 0x999999  #拼音等提示文字颜色

  dust:
    name: 浮尘／Dust
    author: Superoutman <asticosmo@gmail.com>
    horizontal: true  # 水平排列
    inline_preedit: true #单行显示，false双行显示
    candidate_format: "%c\u2005%@\u2005"  # 用 1/6 em 空格 U+2005 来控制编号 %c 和候选词 %@ 前后的空间。
    corner_radius: 2  #候选条圆角
    border_height: 3                                   # 窗口边界高度，大于圆角半径才生效
    border_width: 8                                    # 窗口边界宽度，大于圆角半径才生效
    back_color: 0xeeffffff  #候选条背景色
    border_color: 0xE0B693                             # 边框色
    font_face: "HYQiHei-55S Book,HanaMinA Regular"     #候选词字体
    font_point: 14  #候选字词大小
    label_font_face: "SimHei"   #候选词编号字体
    label_font_point: 10   #候选编号大小
    label_color: 0xcbcbcb                              # 预选栏编号颜色
    candidate_text_color: 0x555555                     # 预选项文字颜色
    text_color: 0x424242                               # 拼音行文字颜色，24位色值，16进制，BGR顺序
    comment_text_color: 0x999999                       # 拼音等提示文字颜色
    hilited_text_color: 0x9e9e9e                       # 高亮拼音 (需要开启内嵌编码)
    hilited_candidate_text_color: 0x000000             # 第一候选项文字颜色
    hilited_candidate_back_color: 0xfff0e4             # 第一候选项背景背景色
    hilited_candidate_label_color: 0x555555            # 第一候选项编号颜色
    hilited_comment_text_color: 0x9e9e9e               # 注解文字高亮

  mojave_dark:
    name: 沙漠夜／Mojave Dark
    author: xiehuc <xiehuc@gmail.com>
    horizontal: true                        # 水平排列
    inline_preedit: true                    # 单行显示，false双行显示
    candidate_format: "%c\u2005%@"    # 用 1/6 em 空格 U+2005 来控制编号 %c 和候选词 %@ 前后的空间。
    corner_radius: 5                        # 候选条圆角
    hilited_corner_radius: 3                # 高亮圆角
    border_height: 6                        # 窗口边界高度，大于圆角半径才生效
    border_width: 6                         # 窗口边界宽度，大于圆角半径才生效
    font_face: "PingFangSC"                 # 候选词字体
    font_point: 16                          # 候选字词大小
    label_font_point: 14                    # 候选编号大小

    text_color: 0xdedddd                    # 拼音行文字颜色，24位色值，16进制，BGR顺序
    back_color: 0x252320                    # 候选条背景色
    label_color: 0x888785                   # 预选栏编号颜色
    border_color: 0x020202                  # 边框色
    candidate_text_color: 0xdedddd          # 预选项文字颜色
    hilited_text_color: 0xdedddd            # 高亮拼音 (需要开启内嵌编码)
    hilited_back_color: 0x252320            # 高亮拼音 (需要开启内嵌编码)
    hilited_candidate_text_color: 0xffffff  # 第一候选项文字颜色
    hilited_candidate_back_color: 0xcb5d00  # 第一候选项背景背景色
    hilited_candidate_label_color: 0xffffff # 第一候选项编号颜色
    comment_text_color: 0xdedddd            # 拼音等提示文字颜色
    #hilited_comment_text_color: 0xdedddd    # 注解文字高亮

  solarized_light:
    name: 曬經・日／Solarized Light
    author: 雪齋 <lyc20041@gmail.com>
    color_space: display_p3 # Only available on macOS 10.12+
    back_color: 0xF0E5F6FB                  #Lab 97 , 0 , 10
    border_color: 0xEDFFFF                  #Lab 100, 0 , 10
    preedit_back_color: 0x403516            #Lab 20 ,-12,-12
    candidate_text_color: 0x595E00          #Lab 35 ,-35,-5
    label_color: 0xA36407                   #Lab 40 ,-10,-45
    comment_text_color: 0x005947            #Lab 35 ,-20, 65
    text_color: 0xA1A095                    #Lab 65 ,-5 ,-2
    hilited_back_color: 0x4C4022            #Lab 25 ,-12,-12
    hilited_candidate_back_color: 0xD7E8ED  #Lab 92 , 0 , 10
    hilited_candidate_text_color: 0x3942CB  #Lab 50 , 65, 45
    hilited_candidate_label_color: 0x2566C6 #Lab 55 , 45, 65
    hilited_comment_text_color: 0x8144C2    #Lab 50 , 65,-5
    hilited_text_color: 0x2C8BAE            #Lab 60 , 10, 65

  solarized_dark:
    name: 曬經・月／Solarized Dark
    author: 雪齋 <lyc20041@gmail.com>
    back_color: 0xF0352A0A                  #Lab 15 ,-12,-12
    border_color: 0x2A1F00                  #Lab 10 ,-12,-12
    preedit_back_color: 0xD7E8ED            #Lab 92 , 0 , 10
    candidate_text_color: 0x7389FF          #Lab 75 , 65, 45
    label_color: 0x478DF4                   #Lab 70 , 45, 65
    comment_text_color: 0xC38AFF            #Lab 75 , 65,-5
    text_color: 0x756E5D                    #Lab 45 ,-7 ,-7
    hilited_back_color: 0xC9DADF            #Lab 87 , 0 , 10
    hilited_candidate_back_color: 0x403516  #Lab 20 ,-12,-12
    hilited_candidate_text_color: 0x989F52  #Lab 60 ,-35,-5
    hilited_candidate_label_color: 0xCC8947 #Lab 55 ,-10,-45
    hilited_comment_text_color: 0x289989    #Lab 60 ,-20, 65
    hilited_text_color: 0xBE706D            #Lab 50 , 15,-45

app_options:
  com.apple.Spotlight:
    ascii_mode: true
  com.alfredapp.Alfred:
    ascii_mode: true
  com.runningwithcrayons.Alfred-2:
    ascii_mode: true
  com.blacktree.Quicksilver:
    ascii_mode: true
  com.apple.Terminal:
    ascii_mode: true
    no_inline: true
  com.googlecode.iterm2:
    ascii_mode: true
    no_inline: true
  org.vim.MacVim:
    ascii_mode: true  # 初始爲西文模式
    no_inline: true   # 不使用行內編輯
    vim_mode: true    # 退出VIM插入模式自動切換輸入法狀態
  com.apple.dt.Xcode:
    ascii_mode: true
  com.barebones.textwrangler:
    ascii_mode: true
  com.macromates.TextMate.preview:
    ascii_mode: true
  com.github.atom:
    ascii_mode: true
  com.microsoft.VSCode:
    ascii_mode: true
  com.sublimetext.2:
    ascii_mode: true
  org.gnu.Aquamacs:
    ascii_mode: true
  org.gnu.Emacs:
    ascii_mode: true
    no_inline: true
  co.zeit.hyper:
    ascii_mode: true
  com.google.Chrome:
    # 規避 https://github.com/rime/squirrel/issues/435
    inline: true
  ru.keepcoder.Telegram:
    # 規避 https://github.com/rime/squirrel/issues/475
    inline: true<|MERGE_RESOLUTION|>--- conflicted
+++ resolved
@@ -3,17 +3,10 @@
 
 config_version: '0.37'
 
-<<<<<<< HEAD
-# options: last | default | <custom>
-# last: the last used latin keyboard layout
-# default: US (ABC) keyboard layout
-# <custom>: keyboard layout of your choice, e.g. 'com.apple.keylayout.USExtended' or 'USExtended'
-=======
 # options: last | default | _custom_
 # last: the last used latin keyboard layout
 # default: US (ABC) keyboard layout
 # _custom_: keyboard layout of your choice, e.g. 'com.apple.keylayout.USExtended' or simply 'USExtended'
->>>>>>> c7b7e1a1
 keyboard_layout: default
 
 # for veteran chord-typist
