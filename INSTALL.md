--- conflicted
+++ resolved
@@ -95,7 +95,6 @@
 Again, set `BUILD_UNIVERSAL` to tell `make` that we are building librime as
 universal macOS binaries. Skip this if building only for the native architecture.
 
-<<<<<<< HEAD
 Build librime, dependent third-party libraries and data files:
 
 ``` sh
@@ -104,16 +103,6 @@
 
 make -C librime
 make deps
-=======
-To build only for the native architecture, and/or specify the lowest supported macOS version, pass variable `ARCHS` and/or `MACOSX_DEPLOYMENT_TARGET` to `make`:
-
-``` sh
-# for Universal macOS App
-make ARCHS='arm64 x86_64'
-
-# for ARM macOS App
-make ARCHS='arm64'
->>>>>>> ed4863f8
 ```
 
 ### Build Squirrel
@@ -123,25 +112,42 @@
 ``` sh
 make
 ```
-<<<<<<< HEAD
-=======
+
+To build only for the native architecture, and/or specify the lowest supported macOS version, pass variable `ARCHS` and/or `MACOSX_DEPLOYMENT_TARGET` to `make`:
+
+``` sh
+# for Universal macOS App
+make ARCHS='arm64 x86_64' MACOSX_DEPLOYMENT_TARGET='10.15'
+
+# for ARM macOS App
+make ARCHS='arm64' MACOSX_DEPLOYMENT_TARGET='10.15'
+```
+
+## Install it on your Mac
+
+## Make Package
+
+Just add `package` after `make`
+
+```
 make package ARCHS='arm64'
 ```
 
 Define or echo `DEV_ID` to automatically handle code signing and [notarization](https://developer.apple.com/documentation/security/notarizing_macos_software_before_distribution) (Apple Developer ID needed)
->>>>>>> ed4863f8
 
-To build only for the native architecture, pass variable `ARCHS` to `make`:
+To make this work, you need a `Developer ID Installer: (your name/org)` and set your name/org as `DEV_ID` env variable. 
 
-``` sh
-# for Mac computers with Apple Silicon
-make ARCHS='arm64' MACOSX_DEPLOYMENT_TARGET='10.15'
+To make notarization work, you also need to save your credential under the same name as above.
 
-# for Intel-based Mac
-make ARCHS='x86_64' MACOSX_DEPLOYMENT_TARGET='10.15'
+```
+xcrun notarytool store-credentials 'your name/org'
 ```
 
-## Install it on your Mac
+You **don't** need to define `DEV_ID` if you don't intend to distribute the package.
+
+## Directly Install
+
+**You might need to precede with sudo, and without a logout, the App might not work properly. Direct install is not very recommended.**
 
 Once built, you can install and try it live on your Mac computer:
 
