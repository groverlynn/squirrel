--- conflicted
+++ resolved
@@ -17,15 +17,15 @@
 // expandable to stack more candidates
 @property(nonatomic, readonly) BOOL tabular;
 @property(nonatomic, readonly) BOOL locked;
+@property(nonatomic, readonly) BOOL topRow;
+@property(nonatomic) NSUInteger activePage;
 @property(nonatomic) BOOL expanded;
-@property(nonatomic) NSUInteger activePage;
 // Vertical text orientation, as opposed to horizontal text orientation.
 @property(nonatomic, readonly) BOOL vertical;
 // Show preedit text inline.
 @property(nonatomic, readonly) BOOL inlinePreedit;
 // Show primary candidate inline
 @property(nonatomic, readonly) BOOL inlineCandidate;
-<<<<<<< HEAD
 // Store switch options that change style (color theme) settings
 @property(nonatomic, strong, nullable) SquirrelOptionSwitcher* optionSwitcher;
 // Status message before pop-up is displayed; nil before normal panel is
@@ -46,22 +46,6 @@
     highlightedIndex:(NSUInteger)highlightedIndex
              pageNum:(NSUInteger)pageNum
            finalPage:(BOOL)finalPage;
-=======
-
-// position of input caret on screen.
-@property(nonatomic, assign) NSRect position;
-// position of input caret on screen.
-@property(nonatomic, assign) SquirrelInputController* inputController;
-
-- (void)showPreedit:(NSString*)preedit
-           selRange:(NSRange)selRange
-           caretPos:(NSUInteger)caretPos
-         candidates:(NSArray<NSString*>*)candidates
-           comments:(NSArray<NSString*>*)comments
-             labels:(NSArray<NSString*>*)labels
-        highlighted:(NSUInteger)index
-             update:(BOOL)update;
->>>>>>> baeb4209
 
 - (void)hide;
 
