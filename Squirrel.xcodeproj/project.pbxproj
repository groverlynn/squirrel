--- conflicted
+++ resolved
@@ -76,7 +76,6 @@
 		A4B8E1B30F645B870094E08B /* Carbon.framework in Frameworks */ = {isa = PBXBuildFile; fileRef = A4B8E1B20F645B870094E08B /* Carbon.framework */; };
 		A4FC48CB0F6530EF0069BE81 /* Localizable.strings in Resources */ = {isa = PBXBuildFile; fileRef = A4FC48C90F6530EF0069BE81 /* Localizable.strings */; };
 		E93074B70A5C264700470842 /* InputMethodKit.framework in Frameworks */ = {isa = PBXBuildFile; fileRef = E93074B60A5C264700470842 /* InputMethodKit.framework */; };
-<<<<<<< HEAD
 		F478A3592B1078F500D7794A /* Cocoa.framework in Frameworks */ = {isa = PBXBuildFile; fileRef = F478A3582B1078D600D7794A /* Cocoa.framework */; };
 		F478A35A2B1078F900D7794A /* QuartzCore.framework in Frameworks */ = {isa = PBXBuildFile; fileRef = F478A3572B1078D200D7794A /* QuartzCore.framework */; };
 		F478A35B2B10795800D7794A /* AppKit.framework in Frameworks */ = {isa = PBXBuildFile; fileRef = 29B97324FDCFA39411CA2CEA /* AppKit.framework */; };
@@ -101,9 +100,6 @@
 		F4E457C82AD97412003F6D79 /* hk2emoji.json in Copy opencc Files */ = {isa = PBXBuildFile; fileRef = F4E457B72AD97412003F6D79 /* hk2emoji.json */; };
 		F4E457C92AD97412003F6D79 /* tw2emoji.json in Copy opencc Files */ = {isa = PBXBuildFile; fileRef = F4E457B82AD97412003F6D79 /* tw2emoji.json */; };
 		F4EC47AA2B3239A2004862A4 /* IOKit.framework in Frameworks */ = {isa = PBXBuildFile; fileRef = F4EC47A92B323999004862A4 /* IOKit.framework */; };
-=======
-		F45E005F2B8CA81C00179B75 /* UserNotifications.framework in Frameworks */ = {isa = PBXBuildFile; fileRef = F45E005E2B8CA81C00179B75 /* UserNotifications.framework */; };
->>>>>>> baeb4209
 /* End PBXBuildFile section */
 
 /* Begin PBXCopyFilesBuildPhase section */
@@ -301,7 +297,6 @@
 		A47C48DE105E8CE8006D528B /* macos_keycode.m */ = {isa = PBXFileReference; fileEncoding = 4; lastKnownFileType = sourcecode.c.objc; path = macos_keycode.m; sourceTree = "<group>"; };
 		A4B8E1B20F645B870094E08B /* Carbon.framework */ = {isa = PBXFileReference; lastKnownFileType = wrapper.framework; name = Carbon.framework; path = System/Library/Frameworks/Carbon.framework; sourceTree = SDKROOT; };
 		A4FC48CA0F6530EF0069BE81 /* en */ = {isa = PBXFileReference; fileEncoding = 4; lastKnownFileType = text.plist.strings; name = en; path = en.lproj/Localizable.strings; sourceTree = "<group>"; };
-<<<<<<< HEAD
 		E93074B60A5C264700470842 /* InputMethodKit.framework */ = {isa = PBXFileReference; lastKnownFileType = wrapper.framework; name = InputMethodKit.framework; path = System/Library/Frameworks/InputMethodKit.framework; sourceTree = SDKROOT; };
 		F478A3572B1078D200D7794A /* QuartzCore.framework */ = {isa = PBXFileReference; lastKnownFileType = wrapper.framework; name = QuartzCore.framework; path = System/Library/Frameworks/QuartzCore.framework; sourceTree = SDKROOT; };
 		F478A3582B1078D600D7794A /* Cocoa.framework */ = {isa = PBXFileReference; lastKnownFileType = wrapper.framework; name = Cocoa.framework; path = System/Library/Frameworks/Cocoa.framework; sourceTree = SDKROOT; };
@@ -329,11 +324,6 @@
 		F4E457B72AD97412003F6D79 /* hk2emoji.json */ = {isa = PBXFileReference; fileEncoding = 4; lastKnownFileType = text.json; path = hk2emoji.json; sourceTree = "<group>"; };
 		F4E457B82AD97412003F6D79 /* tw2emoji.json */ = {isa = PBXFileReference; fileEncoding = 4; lastKnownFileType = text.json; path = tw2emoji.json; sourceTree = "<group>"; };
 		F4EC47A92B323999004862A4 /* IOKit.framework */ = {isa = PBXFileReference; lastKnownFileType = wrapper.framework; name = IOKit.framework; path = System/Library/Frameworks/IOKit.framework; sourceTree = SDKROOT; };
-=======
-		D26434542706A15100857391 /* QuartzCore.framework */ = {isa = PBXFileReference; lastKnownFileType = wrapper.framework; name = QuartzCore.framework; path = System/Library/Frameworks/QuartzCore.framework; sourceTree = SDKROOT; };
-		E93074B60A5C264700470842 /* InputMethodKit.framework */ = {isa = PBXFileReference; lastKnownFileType = wrapper.framework; name = InputMethodKit.framework; path = /System/Library/Frameworks/InputMethodKit.framework; sourceTree = "<absolute>"; };
-		F45E005E2B8CA81C00179B75 /* UserNotifications.framework */ = {isa = PBXFileReference; lastKnownFileType = wrapper.framework; name = UserNotifications.framework; path = System/Library/Frameworks/UserNotifications.framework; sourceTree = SDKROOT; };
->>>>>>> baeb4209
 /* End PBXFileReference section */
 
 /* Begin PBXFrameworksBuildPhase section */
@@ -341,14 +331,11 @@
 			isa = PBXFrameworksBuildPhase;
 			buildActionMask = 2147483647;
 			files = (
-<<<<<<< HEAD
 				F478A35B2B10795800D7794A /* AppKit.framework in Frameworks */,
-=======
 				D26434552706A15100857391 /* QuartzCore.framework in Frameworks */,
 				8D11072F0486CEB800E47090 /* Cocoa.framework in Frameworks */,
 				F45E005F2B8CA81C00179B75 /* UserNotifications.framework in Frameworks */,
 				E93074B70A5C264700470842 /* InputMethodKit.framework in Frameworks */,
->>>>>>> baeb4209
 				A4B8E1B30F645B870094E08B /* Carbon.framework in Frameworks */,
 				F478A3592B1078F500D7794A /* Cocoa.framework in Frameworks */,
 				F478A35C2B10795B00D7794A /* Foundation.framework in Frameworks */,
@@ -448,11 +435,6 @@
 		29B97323FDCFA39411CA2CEA /* Frameworks */ = {
 			isa = PBXGroup;
 			children = (
-<<<<<<< HEAD
-=======
-				F45E005E2B8CA81C00179B75 /* UserNotifications.framework */,
-				D26434542706A15100857391 /* QuartzCore.framework */,
->>>>>>> baeb4209
 				1058C7A0FEA54F0111CA2CBB /* Linked Frameworks */,
 				1058C7A2FEA54F0111CA2CBB /* Other Frameworks */,
 			);
