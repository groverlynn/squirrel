--- conflicted
+++ resolved
@@ -238,19 +238,12 @@
 
 /* Begin PBXFileReference section */
 		089C165DFE840E0CC02AAC07 /* en */ = {isa = PBXFileReference; fileEncoding = 4; lastKnownFileType = text.plist.strings; name = en; path = en.lproj/InfoPlist.strings; sourceTree = "<group>"; };
-<<<<<<< HEAD
 		29B97316FDCFA39411CA2CEA /* main.mm */ = {isa = PBXFileReference; fileEncoding = 4; lastKnownFileType = sourcecode.cpp.objcpp; path = main.mm; sourceTree = "<group>"; };
 		29B97324FDCFA39411CA2CEA /* AppKit.framework */ = {isa = PBXFileReference; lastKnownFileType = wrapper.framework; name = AppKit.framework; path = System/Library/Frameworks/AppKit.framework; sourceTree = SDKROOT; };
 		29B97325FDCFA39411CA2CEA /* Foundation.framework */ = {isa = PBXFileReference; lastKnownFileType = wrapper.framework; name = Foundation.framework; path = System/Library/Frameworks/Foundation.framework; sourceTree = SDKROOT; };
-=======
-		1058C7A1FEA54F0111CA2CBB /* Cocoa.framework */ = {isa = PBXFileReference; lastKnownFileType = wrapper.framework; name = Cocoa.framework; path = /System/Library/Frameworks/Cocoa.framework; sourceTree = "<absolute>"; };
-		29B97316FDCFA39411CA2CEA /* main.m */ = {isa = PBXFileReference; fileEncoding = 4; lastKnownFileType = sourcecode.c.objc; path = main.m; sourceTree = "<group>"; };
-		29B97324FDCFA39411CA2CEA /* AppKit.framework */ = {isa = PBXFileReference; lastKnownFileType = wrapper.framework; name = AppKit.framework; path = /System/Library/Frameworks/AppKit.framework; sourceTree = "<absolute>"; };
-		29B97325FDCFA39411CA2CEA /* Foundation.framework */ = {isa = PBXFileReference; lastKnownFileType = wrapper.framework; name = Foundation.framework; path = /System/Library/Frameworks/Foundation.framework; sourceTree = "<absolute>"; };
 		2C6B9F9A2BCD086700E327DF /* librime-lua.dylib */ = {isa = PBXFileReference; lastKnownFileType = "compiled.mach-o.dylib"; name = "librime-lua.dylib"; path = "lib/rime-plugins/librime-lua.dylib"; sourceTree = "<group>"; };
 		2C6B9F9B2BCD086700E327DF /* librime-octagram.dylib */ = {isa = PBXFileReference; lastKnownFileType = "compiled.mach-o.dylib"; name = "librime-octagram.dylib"; path = "lib/rime-plugins/librime-octagram.dylib"; sourceTree = "<group>"; };
 		2C6B9F9C2BCD086700E327DF /* librime-predict.dylib */ = {isa = PBXFileReference; lastKnownFileType = "compiled.mach-o.dylib"; name = "librime-predict.dylib"; path = "lib/rime-plugins/librime-predict.dylib"; sourceTree = "<group>"; };
->>>>>>> 866eac59
 		32CA4F630368D1EE00C91783 /* Squirrel_Prefix.pch */ = {isa = PBXFileReference; fileEncoding = 4; lastKnownFileType = sourcecode.c.h; path = Squirrel_Prefix.pch; sourceTree = "<group>"; };
 		441E636322B7E90C006DCCDD /* cangjie5.schema.yaml */ = {isa = PBXFileReference; fileEncoding = 4; lastKnownFileType = text; name = cangjie5.schema.yaml; path = data/plum/cangjie5.schema.yaml; sourceTree = "<group>"; };
 		441E636422B7E90C006DCCDD /* terra_pinyin.dict.yaml */ = {isa = PBXFileReference; fileEncoding = 4; lastKnownFileType = text; name = terra_pinyin.dict.yaml; path = data/plum/terra_pinyin.dict.yaml; sourceTree = "<group>"; };
