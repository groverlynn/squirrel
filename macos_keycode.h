--- conflicted
+++ resolved
@@ -4,20 +4,12 @@
 
 // masks
 
-<<<<<<< HEAD
 #define OSX_CAPITAL_MASK      1 << 16
 #define OSX_SHIFT_MASK        1 << 17
 #define OSX_CTRL_MASK         1 << 18
 #define OSX_ALT_MASK          1 << 19
 #define OSX_COMMAND_MASK      1 << 20
 #define OSX_FN_MASK           1 << 23
-=======
-#define OSX_CAPITAL_MASK                1 << 16
-#define OSX_SHIFT_MASK                  1 << 17
-#define OSX_CTRL_MASK                   1 << 18
-#define OSX_ALT_MASK                    1 << 19
-#define OSX_COMMAND_MASK                1 << 20
->>>>>>> 6f414fd8
 
 // key codes
 //
