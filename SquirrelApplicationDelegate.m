#import "SquirrelApplicationDelegate.h"

#import "SquirrelConfig.h"
#import "SquirrelPanel.h"
#import <UserNotifications/UserNotifications.h>

static NSString* const kRimeWikiURL = @"https://github.com/rime/home/wiki";

@implementation SquirrelApplicationDelegate

- (IBAction)deploy:(id)sender {
  NSLog(@"Start maintenance...");
  [self shutdownRime];
  [self startRimeWithFullCheck:YES];
  [self loadSettings];
}

- (IBAction)syncUserData:(id)sender {
  NSLog(@"Sync user data");
  rime_get_api()->sync_user_data();
}

- (IBAction)configure:(id)sender {
<<<<<<< HEAD
  [NSWorkspace.sharedWorkspace
=======
  [[NSWorkspace sharedWorkspace]
>>>>>>> baeb4209
      openURL:[NSURL fileURLWithPath:@"~/Library/Rime/"
                                         .stringByExpandingTildeInPath
                         isDirectory:YES]];
}

- (IBAction)openWiki:(id)sender {
  [NSWorkspace.sharedWorkspace openURL:[NSURL URLWithString:kRimeWikiURL]];
}

<<<<<<< HEAD
void show_notification(const char* msg_text) {
  if (@available(macOS 10.14, *)) {
    UNUserNotificationCenter* center =
        UNUserNotificationCenter.currentNotificationCenter;
    [center
        requestAuthorizationWithOptions:UNAuthorizationOptionAlert |
                                        UNAuthorizationOptionProvisional
                      completionHandler:^(BOOL granted,
                                          NSError* _Nullable error) {
                        if (error) {
                          NSLog(@"User notification authorization error: %@",
                                error.debugDescription);
                        }
                      }];
    [center getNotificationSettingsWithCompletionHandler:^(
                UNNotificationSettings* _Nonnull settings) {
      if ((settings.authorizationStatus == UNAuthorizationStatusAuthorized ||
           settings.authorizationStatus == UNAuthorizationStatusProvisional) &&
          (settings.alertSetting == UNNotificationSettingEnabled)) {
        UNMutableNotificationContent* content =
            [[UNMutableNotificationContent alloc] init];
        content.title = NSLocalizedString(@"Squirrel", nil);
        content.subtitle = NSLocalizedString(@(msg_text), nil);
        if (@available(macOS 12.0, *)) {
          content.interruptionLevel = UNNotificationInterruptionLevelActive;
        }
        UNNotificationRequest* request =
            [UNNotificationRequest requestWithIdentifier:@"SquirrelNotification"
                                                 content:content
                                                 trigger:nil];
        [center addNotificationRequest:request
                 withCompletionHandler:^(NSError* _Nullable error) {
                   if (error) {
                     NSLog(@"User notification request error: %@",
                           error.debugDescription);
                   }
                 }];
      }
    }];
  } else {
    NSUserNotification* notification = [[NSUserNotification alloc] init];
    notification.title = NSLocalizedString(@"Squirrel", nil);
    notification.subtitle = NSLocalizedString(@(msg_text), nil);

    NSUserNotificationCenter* notificationCenter =
        NSUserNotificationCenter.defaultUserNotificationCenter;
    [notificationCenter removeAllDeliveredNotifications];
    [notificationCenter deliverNotification:notification];
  }
}

static void show_status(const char* msg_text_long, const char* msg_text_short) {
  NSString* msgLong = msg_text_long ? @(msg_text_long) : nil;
  NSString* msgShort =
      msg_text_short
          ? @(msg_text_short)
          : [msgLong substringWithRange:
                         [msgLong rangeOfComposedCharacterSequenceAtIndex:0]];
  [NSApp.squirrelAppDelegate.panel updateStatusLong:msgLong
                                        statusShort:msgShort];
=======
void show_message(const char* msg_text, const char* msg_id) {
  UNUserNotificationCenter* center =
      UNUserNotificationCenter.currentNotificationCenter;
  [center requestAuthorizationWithOptions:UNAuthorizationOptionAlert |
                                          UNAuthorizationOptionProvisional
                        completionHandler:^(BOOL granted, NSError* error) {
                          if (error) {
                            NSLog(@"User notification authorization error: %@",
                                  error.debugDescription);
                          }
                        }];
  [center getNotificationSettingsWithCompletionHandler:^(
              UNNotificationSettings* settings) {
    if ((settings.authorizationStatus == UNAuthorizationStatusAuthorized ||
         settings.authorizationStatus == UNAuthorizationStatusProvisional) &&
        (settings.alertSetting == UNNotificationSettingEnabled)) {
      UNMutableNotificationContent* content =
          [[UNMutableNotificationContent alloc] init];
      content.title = NSLocalizedString(@"Squirrel", nil);
      content.subtitle = NSLocalizedString(@(msg_text), nil);
      if (@available(macOS 12.0, *)) {
        content.interruptionLevel = UNNotificationInterruptionLevelActive;
      }
      UNNotificationRequest* request =
          [UNNotificationRequest requestWithIdentifier:@"SquirrelNotification"
                                               content:content
                                               trigger:nil];
      [center addNotificationRequest:request
               withCompletionHandler:^(NSError* error) {
                 if (error) {
                   NSLog(@"User notification request error: %@",
                         error.debugDescription);
                 }
               }];
    }
  }];
}

static void show_status_message(const char* msg_text_long,
                                const char* msg_text_short,
                                const char* msg_id) {
  SquirrelPanel* panel = NSApp.squirrelAppDelegate.panel;
  NSString* msgLong = msg_text_long ? @(msg_text_long) : nil;
  NSString* msgShort = msg_text_short ? @(msg_text_short) : nil;
  [panel updateStatusLong:msgLong statusShort:msgShort];
>>>>>>> baeb4209
}

static void notification_handler(void* context_object,
                                 RimeSessionId session_id,
                                 const char* message_type,
                                 const char* message_value) {
  if (!strcmp(message_type, "deploy")) {
    if (!strcmp(message_value, "start")) {
      show_notification("deploy_start");
    } else if (!strcmp(message_value, "success")) {
      show_notification("deploy_success");
    } else if (!strcmp(message_value, "failure")) {
      show_notification("deploy_failure");
    }
    return;
  }
<<<<<<< HEAD
  SquirrelApplicationDelegate* app_delegate = (__bridge id)context_object;
=======
  // off?
  SquirrelApplicationDelegate* app_delegate = (__bridge id)context_object;
  if (app_delegate && ![app_delegate enableNotifications]) {
    return;
  }
>>>>>>> baeb4209
  // schema change
  if (!strcmp(message_type, "schema") &&
      app_delegate.showNotifications != kShowNotificationsNever) {
    const char* schema_name = strchr(message_value, '/');
    if (schema_name) {
      ++schema_name;
      show_status(schema_name, schema_name);
    }
    return;
  }
  // option change
  if (!strcmp(message_type, "option") && app_delegate) {
    Bool state = message_value[0] != '!';
    const char* option_name = message_value + !state;
<<<<<<< HEAD
    if ([app_delegate.panel.optionSwitcher containsOption:@(option_name)]) {
      if ([app_delegate.panel.optionSwitcher updateGroupState:@(message_value)
                                                     ofOption:@(option_name)]) {
        NSString* schemaId = app_delegate.panel.optionSwitcher.schemaId;
        [app_delegate loadSchemaSpecificLabels:schemaId];
        [app_delegate loadSchemaSpecificSettings:schemaId
                                 withRimeSession:session_id];
      }
    }
    if (app_delegate.showNotifications != kShowNotificationsNever) {
      RimeStringSlice state_label_long =
          rime_get_api()->get_state_label_abbreviated(session_id, option_name,
                                                      state, False);
      RimeStringSlice state_label_short =
          rime_get_api()->get_state_label_abbreviated(session_id, option_name,
                                                      state, True);
      if (state_label_long.str || state_label_short.str) {
        const char* short_message =
            state_label_short.length < strlen(state_label_short.str)
                ? NULL
                : state_label_short.str;
        show_status(state_label_long.str, short_message);
      }
=======
    struct rime_string_slice_t state_label_long =
        rime_get_api()->get_state_label_abbreviated(session_id, option_name,
                                                    state, False);
    struct rime_string_slice_t state_label_short =
        rime_get_api()->get_state_label_abbreviated(session_id, option_name,
                                                    state, True);

    if (state_label_long.str || state_label_short.str) {
      const char* short_message =
          state_label_short.length < strlen(state_label_short.str)
              ? NULL
              : state_label_short.str;
      show_status_message(state_label_long.str, short_message, message_type);
>>>>>>> baeb4209
    }
  }
}

- (void)setupRime {
  NSString* userDataDir = @"~/Library/Rime".stringByExpandingTildeInPath;
  NSFileManager* fileManager = [NSFileManager defaultManager];
  if (![fileManager fileExistsAtPath:userDataDir]) {
    if (![fileManager createDirectoryAtPath:userDataDir
                withIntermediateDirectories:YES
                                 attributes:nil
                                      error:nil]) {
      NSLog(@"Error creating user data directory: %@", userDataDir);
    }
  }
  rime_get_api()->set_notification_handler(notification_handler,
                                           (__bridge void*)(self));
  RIME_STRUCT(RimeTraits, squirrel_traits);
  squirrel_traits.shared_data_dir =
      [NSBundle mainBundle].sharedSupportPath.UTF8String;
  squirrel_traits.user_data_dir = userDataDir.UTF8String;
  squirrel_traits.distribution_code_name = "Squirrel";
  squirrel_traits.distribution_name = "鼠鬚管";
  squirrel_traits.distribution_version = [[[NSBundle mainBundle]
      objectForInfoDictionaryKey:(NSString*)kCFBundleVersionKey] UTF8String];
  squirrel_traits.app_name = "rime.squirrel";
  rime_get_api()->setup(&squirrel_traits);
}

- (void)startRimeWithFullCheck:(BOOL)fullCheck {
  NSLog(@"Initializing la rime...");
  rime_get_api()->initialize(NULL);
  // check for configuration updates
  if (rime_get_api()->start_maintenance((Bool)fullCheck)) {
    // update squirrel config
    rime_get_api()->deploy_config_file("squirrel.yaml", "config_version");
  }
}

- (void)shutdownRime {
  [_config close];
  rime_get_api()->finalize();
}

SquirrelOptionSwitcher* updateOptionSwitcher(
    SquirrelOptionSwitcher* optionSwitcher,
    RimeSessionId sessionId) {
  NSMutableDictionary* switcher = optionSwitcher.mutableSwitcher;
  NSSet* prevStates = [NSSet setWithArray:optionSwitcher.optionStates];
  for (NSString* state in prevStates) {
    NSString* updatedState;
    NSArray* optionGroup = [optionSwitcher.switcher allKeysForObject:state];
    for (NSString* option in optionGroup) {
      if (rime_get_api()->get_option(sessionId, option.UTF8String)) {
        updatedState = option;
        break;
      }
    }
    updatedState =
        updatedState ?: [@"!" stringByAppendingString:optionGroup[0]];
    if (![updatedState isEqualToString:state]) {
      for (NSString* option in optionGroup) {
        switcher[option] = updatedState;
      }
    }
  }
  [optionSwitcher updateSwitcher:switcher];
  return optionSwitcher;
}

- (void)loadSettings {
  _config = [[SquirrelConfig alloc] init];
  if (![_config openBaseConfig]) {
    return;
  }

  NSString* showNotificationsWhen =
      [_config getStringForOption:@"show_notifications_when"];
  if ([showNotificationsWhen isEqualToString:@"never"]) {
    _showNotifications = kShowNotificationsNever;
  } else if ([showNotificationsWhen isEqualToString:@"appropriate"]) {
    _showNotifications = kShowNotificationsWhenAppropriate;
  } else {
    _showNotifications = kShowNotificationsAlways;
  }
  [self.panel loadConfig:_config];
}

- (void)loadSchemaSpecificSettings:(NSString*)schemaId
                   withRimeSession:(RimeSessionId)sessionId {
  if (schemaId.length == 0 || [schemaId hasPrefix:@"."]) {
    return;
  }
  // update the list of switchers that change styles and color-themes
  SquirrelConfig* schema = [[SquirrelConfig alloc] init];
  if ([schema openWithSchemaId:schemaId baseConfig:self.config] &&
      [schema hasSection:@"style"]) {
    SquirrelOptionSwitcher* optionSwitcher = [schema getOptionSwitcher];
    self.panel.optionSwitcher = updateOptionSwitcher(optionSwitcher, sessionId);
    [self.panel loadConfig:schema];
  } else {
    self.panel.optionSwitcher =
        [[SquirrelOptionSwitcher alloc] initWithSchemaId:schemaId];
    [self.panel loadConfig:self.config];
  }
  [schema close];
}

- (void)loadSchemaSpecificLabels:(NSString*)schemaId {
  SquirrelConfig* defaultConfig = [[SquirrelConfig alloc] init];
  [defaultConfig openWithConfigId:@"default"];
  if (schemaId.length == 0 || [schemaId hasPrefix:@"."]) {
    [self.panel loadLabelConfig:defaultConfig directUpdate:YES];
    [defaultConfig close];
    return;
  }
  SquirrelConfig* schema = [[SquirrelConfig alloc] init];
  if ([schema openWithSchemaId:schemaId baseConfig:defaultConfig] &&
      [schema hasSection:@"menu"]) {
    [self.panel loadLabelConfig:schema directUpdate:NO];
  } else {
    [self.panel loadLabelConfig:defaultConfig directUpdate:NO];
  }
  [schema close];
  [defaultConfig close];
}

// prevent freezing the system
- (BOOL)problematicLaunchDetected {
  BOOL detected = NO;
  NSURL* logfile = [[NSURL fileURLWithPath:NSTemporaryDirectory()
                               isDirectory:YES]
      URLByAppendingPathComponent:@"squirrel_launch.dat"];
  // NSLog(@"[DEBUG] archive: %@", logfile);
  NSData* archive = [NSData dataWithContentsOfURL:logfile
                                          options:NSDataReadingUncached
                                            error:nil];
  if (archive) {
    NSDate* previousLaunch =
        [NSKeyedUnarchiver unarchivedObjectOfClass:NSDate.class
                                          fromData:archive
                                             error:nil];
    if (previousLaunch.timeIntervalSinceNow >= -2) {
      detected = YES;
    }
  }
  NSDate* now = [NSDate date];
  NSData* record = [NSKeyedArchiver archivedDataWithRootObject:now
                                         requiringSecureCoding:NO
                                                         error:nil];
<<<<<<< HEAD
  NSFileHandle* fileHandle = [NSFileHandle fileHandleForWritingToURL:logfile
                                                               error:nil];
  [fileHandle writeData:record];
=======
  [record writeToURL:logfile atomically:NO];
>>>>>>> baeb4209
  return detected;
}

- (void)workspaceWillPowerOff:(NSNotification*)aNotification {
  NSLog(@"Finalizing before logging out.");
  [self shutdownRime];
}

- (void)rimeNeedsReload:(NSNotification*)aNotification {
  NSLog(@"Reloading rime on demand.");
  [self deploy:nil];
}

- (void)rimeNeedsSync:(NSNotification*)aNotification {
  NSLog(@"Sync rime on demand.");
  [self syncUserData:nil];
}

- (NSApplicationTerminateReply)applicationShouldTerminate:
    (NSApplication*)sender {
  NSLog(@"Squirrel is quitting.");
  rime_get_api()->cleanup_all_sessions();
  return NSTerminateNow;
}

// add an awakeFromNib item so that we can set the action method.  Note that
// any menuItems without an action will be disabled when displayed in the Text
// Input Menu.
- (void)awakeFromNib {
  NSNotificationCenter* center =
      [NSWorkspace sharedWorkspace].notificationCenter;
  [center addObserver:self
             selector:@selector(workspaceWillPowerOff:)
                 name:NSWorkspaceWillPowerOffNotification
               object:nil];

  NSDistributedNotificationCenter* notifCenter =
      [NSDistributedNotificationCenter defaultCenter];
  [notifCenter addObserver:self
                  selector:@selector(rimeNeedsReload:)
                      name:@"SquirrelReloadNotification"
                    object:nil];

  [notifCenter addObserver:self
                  selector:@selector(rimeNeedsSync:)
                      name:@"SquirrelSyncNotification"
                    object:nil];
}

- (void)dealloc {
  [[NSNotificationCenter defaultCenter] removeObserver:self];
  [[NSDistributedNotificationCenter defaultCenter] removeObserver:self];
  [_panel hide];
}

@end  // SquirrelApplicationDelegate

@implementation NSApplication (SquirrelApp)

- (SquirrelApplicationDelegate*)squirrelAppDelegate {
  return (SquirrelApplicationDelegate*)self.delegate;
}

@end<|MERGE_RESOLUTION|>--- conflicted
+++ resolved
@@ -21,11 +21,7 @@
 }
 
 - (IBAction)configure:(id)sender {
-<<<<<<< HEAD
   [NSWorkspace.sharedWorkspace
-=======
-  [[NSWorkspace sharedWorkspace]
->>>>>>> baeb4209
       openURL:[NSURL fileURLWithPath:@"~/Library/Rime/"
                                          .stringByExpandingTildeInPath
                          isDirectory:YES]];
@@ -35,56 +31,43 @@
   [NSWorkspace.sharedWorkspace openURL:[NSURL URLWithString:kRimeWikiURL]];
 }
 
-<<<<<<< HEAD
 void show_notification(const char* msg_text) {
-  if (@available(macOS 10.14, *)) {
-    UNUserNotificationCenter* center =
-        UNUserNotificationCenter.currentNotificationCenter;
-    [center
-        requestAuthorizationWithOptions:UNAuthorizationOptionAlert |
-                                        UNAuthorizationOptionProvisional
-                      completionHandler:^(BOOL granted,
-                                          NSError* _Nullable error) {
-                        if (error) {
-                          NSLog(@"User notification authorization error: %@",
-                                error.debugDescription);
-                        }
-                      }];
-    [center getNotificationSettingsWithCompletionHandler:^(
-                UNNotificationSettings* _Nonnull settings) {
-      if ((settings.authorizationStatus == UNAuthorizationStatusAuthorized ||
-           settings.authorizationStatus == UNAuthorizationStatusProvisional) &&
-          (settings.alertSetting == UNNotificationSettingEnabled)) {
-        UNMutableNotificationContent* content =
-            [[UNMutableNotificationContent alloc] init];
-        content.title = NSLocalizedString(@"Squirrel", nil);
-        content.subtitle = NSLocalizedString(@(msg_text), nil);
-        if (@available(macOS 12.0, *)) {
-          content.interruptionLevel = UNNotificationInterruptionLevelActive;
-        }
-        UNNotificationRequest* request =
-            [UNNotificationRequest requestWithIdentifier:@"SquirrelNotification"
-                                                 content:content
-                                                 trigger:nil];
-        [center addNotificationRequest:request
-                 withCompletionHandler:^(NSError* _Nullable error) {
-                   if (error) {
-                     NSLog(@"User notification request error: %@",
-                           error.debugDescription);
-                   }
-                 }];
-      }
-    }];
-  } else {
-    NSUserNotification* notification = [[NSUserNotification alloc] init];
-    notification.title = NSLocalizedString(@"Squirrel", nil);
-    notification.subtitle = NSLocalizedString(@(msg_text), nil);
-
-    NSUserNotificationCenter* notificationCenter =
-        NSUserNotificationCenter.defaultUserNotificationCenter;
-    [notificationCenter removeAllDeliveredNotifications];
-    [notificationCenter deliverNotification:notification];
-  }
+  UNUserNotificationCenter* center =
+      UNUserNotificationCenter.currentNotificationCenter;
+  [center requestAuthorizationWithOptions:UNAuthorizationOptionAlert |
+                                          UNAuthorizationOptionProvisional
+                        completionHandler:^(BOOL granted,
+                                            NSError* _Nullable error) {
+                          if (error) {
+                            NSLog(@"User notification authorization error: %@",
+                                  error.debugDescription);
+                          }
+                        }];
+  [center getNotificationSettingsWithCompletionHandler:^(
+              UNNotificationSettings* _Nonnull settings) {
+    if ((settings.authorizationStatus == UNAuthorizationStatusAuthorized ||
+         settings.authorizationStatus == UNAuthorizationStatusProvisional) &&
+        (settings.alertSetting == UNNotificationSettingEnabled)) {
+      UNMutableNotificationContent* content =
+          [[UNMutableNotificationContent alloc] init];
+      content.title = NSLocalizedString(@"Squirrel", nil);
+      content.subtitle = NSLocalizedString(@(msg_text), nil);
+      if (@available(macOS 12.0, *)) {
+        content.interruptionLevel = UNNotificationInterruptionLevelActive;
+      }
+      UNNotificationRequest* request =
+          [UNNotificationRequest requestWithIdentifier:@"SquirrelNotification"
+                                               content:content
+                                               trigger:nil];
+      [center addNotificationRequest:request
+               withCompletionHandler:^(NSError* _Nullable error) {
+                 if (error) {
+                   NSLog(@"User notification request error: %@",
+                         error.debugDescription);
+                 }
+               }];
+    }
+  }];
 }
 
 static void show_status(const char* msg_text_long, const char* msg_text_short) {
@@ -96,53 +79,6 @@
                          [msgLong rangeOfComposedCharacterSequenceAtIndex:0]];
   [NSApp.squirrelAppDelegate.panel updateStatusLong:msgLong
                                         statusShort:msgShort];
-=======
-void show_message(const char* msg_text, const char* msg_id) {
-  UNUserNotificationCenter* center =
-      UNUserNotificationCenter.currentNotificationCenter;
-  [center requestAuthorizationWithOptions:UNAuthorizationOptionAlert |
-                                          UNAuthorizationOptionProvisional
-                        completionHandler:^(BOOL granted, NSError* error) {
-                          if (error) {
-                            NSLog(@"User notification authorization error: %@",
-                                  error.debugDescription);
-                          }
-                        }];
-  [center getNotificationSettingsWithCompletionHandler:^(
-              UNNotificationSettings* settings) {
-    if ((settings.authorizationStatus == UNAuthorizationStatusAuthorized ||
-         settings.authorizationStatus == UNAuthorizationStatusProvisional) &&
-        (settings.alertSetting == UNNotificationSettingEnabled)) {
-      UNMutableNotificationContent* content =
-          [[UNMutableNotificationContent alloc] init];
-      content.title = NSLocalizedString(@"Squirrel", nil);
-      content.subtitle = NSLocalizedString(@(msg_text), nil);
-      if (@available(macOS 12.0, *)) {
-        content.interruptionLevel = UNNotificationInterruptionLevelActive;
-      }
-      UNNotificationRequest* request =
-          [UNNotificationRequest requestWithIdentifier:@"SquirrelNotification"
-                                               content:content
-                                               trigger:nil];
-      [center addNotificationRequest:request
-               withCompletionHandler:^(NSError* error) {
-                 if (error) {
-                   NSLog(@"User notification request error: %@",
-                         error.debugDescription);
-                 }
-               }];
-    }
-  }];
-}
-
-static void show_status_message(const char* msg_text_long,
-                                const char* msg_text_short,
-                                const char* msg_id) {
-  SquirrelPanel* panel = NSApp.squirrelAppDelegate.panel;
-  NSString* msgLong = msg_text_long ? @(msg_text_long) : nil;
-  NSString* msgShort = msg_text_short ? @(msg_text_short) : nil;
-  [panel updateStatusLong:msgLong statusShort:msgShort];
->>>>>>> baeb4209
 }
 
 static void notification_handler(void* context_object,
@@ -159,15 +95,7 @@
     }
     return;
   }
-<<<<<<< HEAD
   SquirrelApplicationDelegate* app_delegate = (__bridge id)context_object;
-=======
-  // off?
-  SquirrelApplicationDelegate* app_delegate = (__bridge id)context_object;
-  if (app_delegate && ![app_delegate enableNotifications]) {
-    return;
-  }
->>>>>>> baeb4209
   // schema change
   if (!strcmp(message_type, "schema") &&
       app_delegate.showNotifications != kShowNotificationsNever) {
@@ -182,7 +110,6 @@
   if (!strcmp(message_type, "option") && app_delegate) {
     Bool state = message_value[0] != '!';
     const char* option_name = message_value + !state;
-<<<<<<< HEAD
     if ([app_delegate.panel.optionSwitcher containsOption:@(option_name)]) {
       if ([app_delegate.panel.optionSwitcher updateGroupState:@(message_value)
                                                      ofOption:@(option_name)]) {
@@ -206,21 +133,6 @@
                 : state_label_short.str;
         show_status(state_label_long.str, short_message);
       }
-=======
-    struct rime_string_slice_t state_label_long =
-        rime_get_api()->get_state_label_abbreviated(session_id, option_name,
-                                                    state, False);
-    struct rime_string_slice_t state_label_short =
-        rime_get_api()->get_state_label_abbreviated(session_id, option_name,
-                                                    state, True);
-
-    if (state_label_long.str || state_label_short.str) {
-      const char* short_message =
-          state_label_short.length < strlen(state_label_short.str)
-              ? NULL
-              : state_label_short.str;
-      show_status_message(state_label_long.str, short_message, message_type);
->>>>>>> baeb4209
     }
   }
 }
@@ -371,13 +283,7 @@
   NSData* record = [NSKeyedArchiver archivedDataWithRootObject:now
                                          requiringSecureCoding:NO
                                                          error:nil];
-<<<<<<< HEAD
-  NSFileHandle* fileHandle = [NSFileHandle fileHandleForWritingToURL:logfile
-                                                               error:nil];
-  [fileHandle writeData:record];
-=======
   [record writeToURL:logfile atomically:NO];
->>>>>>> baeb4209
   return detected;
 }
 
