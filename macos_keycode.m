
#import "macos_keycode.h"
#import <rime/key_table.h>


int osx_modifiers_to_rime_modifiers(unsigned long modifiers) {
  int ret = 0;
  
  if (modifiers & OSX_CAPITAL_MASK)
    ret |= kLockMask;
  if (modifiers & OSX_SHIFT_MASK)
    ret |= kShiftMask;
  if (modifiers & OSX_CTRL_MASK)
    ret |= kControlMask;
  if (modifiers & OSX_ALT_MASK)
    ret |= kAltMask;
  if (modifiers & OSX_COMMAND_MASK)
    ret |= kSuperMask;
  if (modifiers & OSX_FN_MASK)
    ret |= kHyperMask;
  
  return ret;
}

static struct keycode_mapping_t {
  int osx_keycode, rime_keycode;
} keycode_mappings[] = {
  // modifiers
  { OSX_VK_CAPSLOCK,          XK_Caps_Lock    },
  { OSX_VK_COMMAND_L,         XK_Super_L      }, // XK_Meta_L?
  { OSX_VK_COMMAND_R,         XK_Super_R      }, // XK_Meta_R?
  { OSX_VK_CONTROL_L,         XK_Control_L    },
  { OSX_VK_CONTROL_R,         XK_Control_R    },
  { OSX_VK_FN,                XK_Hyper_L      },
  { OSX_VK_OPTION_L,          XK_Alt_L        },
  { OSX_VK_OPTION_R,          XK_Alt_R        },
  { OSX_VK_SHIFT_L,           XK_Shift_L      },
  { OSX_VK_SHIFT_R,           XK_Shift_R      },

  // special
  { OSX_VK_DELETE,            XK_BackSpace    },
  { OSX_VK_ENTER,             XK_KP_Enter     },
  //OSX_VK_ENTER_POWERBOOK -> ?
  { OSX_VK_ESCAPE,            XK_Escape       },
  { OSX_VK_FORWARD_DELETE,    XK_Delete       },
  //{OSX_VK_HELP, XK_Help}, // the same keycode with OSX_VK_PC_INSERT
  { OSX_VK_RETURN,            XK_Return       },
  { OSX_VK_SPACE,             XK_space        },
  { OSX_VK_TAB,               XK_Tab          },

  // function
  { OSX_VK_F1,                XK_F1           },
  { OSX_VK_F2,                XK_F2           },
  { OSX_VK_F3,                XK_F3           },
  { OSX_VK_F4,                XK_F4           },
  { OSX_VK_F5,                XK_F5           },
  { OSX_VK_F6,                XK_F6           },
  { OSX_VK_F7,                XK_F7           },
  { OSX_VK_F8,                XK_F8           },
  { OSX_VK_F9,                XK_F9           },
  { OSX_VK_F10,               XK_F10          },
  { OSX_VK_F11,               XK_F11          },
  { OSX_VK_F12,               XK_F12          },
  { OSX_VK_F13,               XK_F13          },
  { OSX_VK_F14,               XK_F14          },
  { OSX_VK_F15,               XK_F15          },
  { OSX_VK_F16,               XK_F16          },
  { OSX_VK_F17,               XK_F17          },
  { OSX_VK_F18,               XK_F18          },
  { OSX_VK_F19,               XK_F19          },

  // cursor
  { OSX_VK_CURSOR_UP,         XK_Up           },
  { OSX_VK_CURSOR_DOWN,       XK_Down         },
  { OSX_VK_CURSOR_LEFT,       XK_Left         },
  { OSX_VK_CURSOR_RIGHT,      XK_Right        },
  { OSX_VK_PAGEUP,            XK_Page_Up      },
  { OSX_VK_PAGEDOWN,          XK_Page_Down    },
  { OSX_VK_HOME,              XK_Home         },
  { OSX_VK_END,               XK_End          },

  // keypad
<<<<<<< HEAD
  {OSX_VK_KEYPAD_0, XK_KP_0},
  {OSX_VK_KEYPAD_1, XK_KP_1},
  {OSX_VK_KEYPAD_2, XK_KP_2},
  {OSX_VK_KEYPAD_3, XK_KP_3},
  {OSX_VK_KEYPAD_4, XK_KP_4},
  {OSX_VK_KEYPAD_5, XK_KP_5},
  {OSX_VK_KEYPAD_6, XK_KP_6},
  {OSX_VK_KEYPAD_7, XK_KP_7},
  {OSX_VK_KEYPAD_8, XK_KP_8},
  {OSX_VK_KEYPAD_9, XK_KP_9},
  {OSX_VK_KEYPAD_CLEAR, XK_Clear},
  {OSX_VK_KEYPAD_COMMA, XK_KP_Separator},
  {OSX_VK_KEYPAD_DOT, XK_KP_Decimal},
  {OSX_VK_KEYPAD_EQUAL, XK_KP_Equal},
  {OSX_VK_KEYPAD_MINUS, XK_KP_Subtract},
  {OSX_VK_KEYPAD_MULTIPLY, XK_KP_Multiply},
  {OSX_VK_KEYPAD_PLUS, XK_KP_Add},
  {OSX_VK_KEYPAD_SLASH, XK_KP_Divide},
=======
  { OSX_VK_KEYPAD_0,          XK_KP_0         },
  { OSX_VK_KEYPAD_1,          XK_KP_1         },
  { OSX_VK_KEYPAD_2,          XK_KP_2         },
  { OSX_VK_KEYPAD_3,          XK_KP_3         },
  { OSX_VK_KEYPAD_4,          XK_KP_4         },
  { OSX_VK_KEYPAD_5,          XK_KP_5         },
  { OSX_VK_KEYPAD_6,          XK_KP_6         },
  { OSX_VK_KEYPAD_7,          XK_KP_7         },
  { OSX_VK_KEYPAD_8,          XK_KP_8         },
  { OSX_VK_KEYPAD_9,          XK_KP_9         },
  //OSX_VK_KEYPAD_CLEAR -> ?
  { OSX_VK_KEYPAD_COMMA,      XK_KP_Separator },
  { OSX_VK_KEYPAD_DOT,        XK_KP_Decimal   },
  { OSX_VK_KEYPAD_EQUAL,      XK_KP_Equal     },
  { OSX_VK_KEYPAD_MINUS,      XK_KP_Subtract  },
  { OSX_VK_KEYPAD_MULTIPLY,   XK_KP_Multiply  },
  { OSX_VK_KEYPAD_PLUS,       XK_KP_Add       },
  { OSX_VK_KEYPAD_SLASH,      XK_KP_Divide    },
>>>>>>> 6f414fd8

  // pc keyboard
  { OSX_VK_PC_APPLICATION,    XK_Menu         },
  { OSX_VK_PC_INSERT,         XK_Insert       },
  { OSX_VK_PC_KEYPAD_NUMLOCK, XK_Num_Lock     },
  { OSX_VK_PC_PAUSE,          XK_Pause        },
  //OSX_VK_PC_POWER -> ?
  { OSX_VK_PC_PRINTSCREEN,    XK_Print        },
  { OSX_VK_PC_SCROLLLOCK,     XK_Scroll_Lock  },

  { -1,                       -1              }
};

int osx_keycode_to_rime_keycode(int keycode, int keychar, int shift, int caps) {
  for (struct keycode_mapping_t *mapping = keycode_mappings;
       mapping->osx_keycode >= 0;
       ++mapping) {
    if (keycode == mapping->osx_keycode) {
      return mapping->rime_keycode;
    }
  }

  // NOTE: IBus/Rime use different keycodes for uppercase/lowercase letters.
  if (keychar >= 'a' && keychar <= 'z' && (!!shift != !!caps)) {
    // lowercase -> Uppercase
    return keychar - 'a' + 'A';
  }

  if (keychar >= 0x20 && keychar <= 0x7e) {
    return keychar;
  } else if (keychar == 0x1b) {  // ^[
    return XK_bracketleft;
  } else if (keychar == 0x1c) {  // ^\
    return XK_backslash;
  } else if (keychar == 0x1d) {  // ^]
    return XK_bracketright;
  } else if (keychar == 0x1f) {  // ^_
    return XK_minus;
  }

  return XK_VoidSymbol;
}<|MERGE_RESOLUTION|>--- conflicted
+++ resolved
@@ -80,7 +80,6 @@
   { OSX_VK_END,               XK_End          },
 
   // keypad
-<<<<<<< HEAD
   {OSX_VK_KEYPAD_0, XK_KP_0},
   {OSX_VK_KEYPAD_1, XK_KP_1},
   {OSX_VK_KEYPAD_2, XK_KP_2},
@@ -99,26 +98,6 @@
   {OSX_VK_KEYPAD_MULTIPLY, XK_KP_Multiply},
   {OSX_VK_KEYPAD_PLUS, XK_KP_Add},
   {OSX_VK_KEYPAD_SLASH, XK_KP_Divide},
-=======
-  { OSX_VK_KEYPAD_0,          XK_KP_0         },
-  { OSX_VK_KEYPAD_1,          XK_KP_1         },
-  { OSX_VK_KEYPAD_2,          XK_KP_2         },
-  { OSX_VK_KEYPAD_3,          XK_KP_3         },
-  { OSX_VK_KEYPAD_4,          XK_KP_4         },
-  { OSX_VK_KEYPAD_5,          XK_KP_5         },
-  { OSX_VK_KEYPAD_6,          XK_KP_6         },
-  { OSX_VK_KEYPAD_7,          XK_KP_7         },
-  { OSX_VK_KEYPAD_8,          XK_KP_8         },
-  { OSX_VK_KEYPAD_9,          XK_KP_9         },
-  //OSX_VK_KEYPAD_CLEAR -> ?
-  { OSX_VK_KEYPAD_COMMA,      XK_KP_Separator },
-  { OSX_VK_KEYPAD_DOT,        XK_KP_Decimal   },
-  { OSX_VK_KEYPAD_EQUAL,      XK_KP_Equal     },
-  { OSX_VK_KEYPAD_MINUS,      XK_KP_Subtract  },
-  { OSX_VK_KEYPAD_MULTIPLY,   XK_KP_Multiply  },
-  { OSX_VK_KEYPAD_PLUS,       XK_KP_Add       },
-  { OSX_VK_KEYPAD_SLASH,      XK_KP_Divide    },
->>>>>>> 6f414fd8
 
   // pc keyboard
   { OSX_VK_PC_APPLICATION,    XK_Menu         },
