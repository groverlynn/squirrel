#import "SquirrelInputController.h"

#import "SquirrelApplicationDelegate.h"
#import "SquirrelConfig.h"
#import "SquirrelPanel.h"
#import "macos_keycode.h"
#import <rime_api.h>
#import <rime/key_table.h>

@interface SquirrelInputController (Private)
- (void)createSession;
- (void)destroySession;
- (void)rimeConsumeCommittedText;
- (void)rimeUpdate;
- (void)updateAppOptions;
@end

const int N_KEY_ROLL_OVER = 50;
static NSString* const kFullWidthSpace = @"　";

@implementation SquirrelInputController {
<<<<<<< HEAD
  id _currentClient;
  NSMutableAttributedString* _preeditString;
  NSString* _originalString;
  NSString* _composedString;
  NSRange _selRange;
  NSUInteger _caretPos;
  NSArray* _candidates;
  NSUInteger _lastModifiers;
=======
  NSString* _preeditString;
  NSRange _selRange;
  NSUInteger _caretPos;
  NSArray<NSString*>* _candidates;
  NSEventModifierFlags _lastModifier;
>>>>>>> baeb4209
  NSEventType _lastEventType;
  NSUInteger _lastPageNum;
  RimeSessionId _session;
  NSString* _schemaId;
  BOOL _inlinePreedit;
  BOOL _inlineCandidate;
  BOOL _showingSwitcherMenu;
  BOOL _goodOldCapsLock;
  // for chord-typing
  int _chordKeyCodes[N_KEY_ROLL_OVER];
  int _chordModifiers[N_KEY_ROLL_OVER];
  int _chordKeyCount;
  NSTimer* _chordTimer;
  NSTimeInterval _chordDuration;
  NSString* _currentApp;
}

/*!
 @method
 @abstract   Receive incoming event
 @discussion This method receives key events from the client application.
 */
- (BOOL)handleEvent:(NSEvent*)event client:(id)sender {
  // Return YES to indicate the the key input was received and dealt with.
  // Key processing will not continue in that case.  In other words the
  // system will not deliver a key down event to the application.
  // Returning NO means the original key down will be passed on to the client.

  NSEventModifierFlags modifiers = event.modifierFlags;

  BOOL handled = NO;

  @autoreleasepool {
    if (!_session || !rime_get_api()->find_session(_session)) {
      [self createSession];
      if (!_session) {
        return NO;
      }
    }

    NSString* app = [sender bundleIdentifier];

    if (![_currentApp isEqualToString:app]) {
      _currentApp = [app copy];
      [self updateAppOptions];
    }

    switch (event.type) {
      case NSEventTypeFlagsChanged: {
        if (_lastModifiers == modifiers) {
          handled = YES;
          break;
        }
        // NSLog(@"FLAGSCHANGED client: %@, modifiers: 0x%lx", sender,
        // modifiers);
        int rime_modifiers = osx_modifiers_to_rime_modifiers(modifiers);
        int rime_keycode = 0;
        // For flags-changed event, keyCode is available since macOS 10.15
        // (#715)
        BOOL keyCodeAvailable = NO;
        if (@available(macOS 10.15, *)) {
          keyCodeAvailable = YES;
          rime_keycode =
              osx_keycode_to_rime_keycode((int)event.keyCode, 0, 0, 0);
          // NSLog(@"keyCode: %d", event.keyCode);
        }
        int release_mask = 0;
<<<<<<< HEAD
        NSUInteger changes = _lastModifiers ^ modifiers;
        if (changes & OSX_CAPITAL_MASK) {
=======
        NSUInteger changes = _lastModifier ^ modifiers;
        if (changes & NSEventModifierFlagCapsLock) {
>>>>>>> baeb4209
          if (!keyCodeAvailable) {
            rime_keycode = XK_Caps_Lock;
          }
          // NOTE: rime assumes XK_Caps_Lock to be sent before modifier changes,
          // while NSFlagsChanged event has the flag changed already.
          // so it is necessary to revert kLockMask.
          rime_modifiers ^= kLockMask;
          [self processKey:rime_keycode modifiers:rime_modifiers];
        }
        if (changes & NSEventModifierFlagShift) {
          if (!keyCodeAvailable) {
            rime_keycode = XK_Shift_L;
          }
          release_mask =
              modifiers & NSEventModifierFlagShift ? 0 : kReleaseMask;
          [self processKey:rime_keycode
                 modifiers:(rime_modifiers | release_mask)];
        }
        if (changes & NSEventModifierFlagControl) {
          if (!keyCodeAvailable) {
            rime_keycode = XK_Control_L;
          }
          release_mask =
              modifiers & NSEventModifierFlagControl ? 0 : kReleaseMask;
          [self processKey:rime_keycode
                 modifiers:(rime_modifiers | release_mask)];
        }
        if (changes & NSEventModifierFlagOption) {
          if (!keyCodeAvailable) {
            rime_keycode = XK_Alt_L;
          }
          release_mask =
              modifiers & NSEventModifierFlagOption ? 0 : kReleaseMask;
          [self processKey:rime_keycode
                 modifiers:(rime_modifiers | release_mask)];
        }
        if (changes & NSEventModifierFlagCommand) {
          if (!keyCodeAvailable) {
            rime_keycode = XK_Super_L;
          }
          release_mask =
              modifiers & NSEventModifierFlagCommand ? 0 : kReleaseMask;
          [self processKey:rime_keycode
                 modifiers:(rime_modifiers | release_mask)];
          // do not update UI when using Command key
          break;
        }
        [self rimeUpdate];
      } break;
      case NSEventTypeKeyDown: {
        // ignore Command+X hotkeys.
        if (modifiers & NSEventModifierFlagCommand) {
          break;
        }

        ushort keyCode = event.keyCode;
        NSString* keyChars = event.charactersIgnoringModifiers;
        if (!isalpha(keyChars.UTF8String[0])) {
          keyChars = event.characters;
        }
        // NSLog(@"KEYDOWN client: %@, modifiers: 0x%lx, keyCode: %d, keyChars:
        // [%@]",
        //       sender, modifiers, keyCode, keyChars);

        // translate osx keyevents to rime keyevents
        int rime_keycode = osx_keycode_to_rime_keycode(
            (int)keyCode, (int)keyChars.UTF8String[0],
            (int)modifiers & NSEventModifierFlagShift,
            (int)modifiers & NSEventModifierFlagCapsLock);
        if (rime_keycode) {
          int rime_modifiers = osx_modifiers_to_rime_modifiers(modifiers);
          handled = [self processKey:rime_keycode modifiers:rime_modifiers];
          [self rimeUpdate];
        }
      } break;
      default:
        break;
    }
  }

  _lastModifiers = modifiers;
  _lastEventType = event.type;

  return handled;
}

- (BOOL)mouseDownOnCharacterIndex:(NSUInteger)index
                       coordinate:(NSPoint)point
                     withModifier:(NSUInteger)flags
                 continueTracking:(BOOL*)keepTracking
                           client:(id)sender {
  *keepTracking = NO;
  @autoreleasepool {
    if ((!_inlinePreedit && !_inlineCandidate) || _composedString.length == 0 ||
        _caretPos == index ||
        (flags & NSEventModifierFlagDeviceIndependentFlagsMask)) {
      return NO;
    }
    NSRange markedRange = [sender markedRange];
    NSPoint head =
        [[sender attributesForCharacterIndex:0
                         lineHeightRectangle:NULL][@"IMKBaseline"] pointValue];
    NSPoint tail =
        [[sender attributesForCharacterIndex:markedRange.length - 1
                         lineHeightRectangle:NULL][@"IMKBaseline"] pointValue];
    if (point.x > tail.x || index >= markedRange.length) {
      if (_inlineCandidate && !_inlinePreedit) {
        return NO;
      }
      [self perform:kPROCESS onIndex:kEndKey];
    } else if (point.x < head.x || index <= 0) {
      [self perform:kPROCESS onIndex:kHomeKey];
    } else {
      [self moveCursor:_caretPos
               toPosition:index
            inlinePreedit:_inlinePreedit
          inlineCandidate:_inlineCandidate];
    }
    return YES;
  }
}

- (BOOL)processKey:(int)rime_keycode modifiers:(int)rime_modifiers {
  SquirrelPanel* panel = NSApp.squirrelAppDelegate.panel;
  // with linear candidate list, arrow keys may behave differently.
<<<<<<< HEAD
  Bool is_linear = (Bool)panel.linear;
=======
  Bool is_linear = (Bool)NSApp.squirrelAppDelegate.panel.linear;
>>>>>>> baeb4209
  if (is_linear != rime_get_api()->get_option(_session, "_linear")) {
    rime_get_api()->set_option(_session, "_linear", is_linear);
  }
  // with vertical text, arrow keys may behave differently.
<<<<<<< HEAD
  Bool is_vertical = (Bool)panel.vertical;
=======
  Bool is_vertical = (Bool)NSApp.squirrelAppDelegate.panel.vertical;
>>>>>>> baeb4209
  if (is_vertical != rime_get_api()->get_option(_session, "_vertical")) {
    rime_get_api()->set_option(_session, "_vertical", is_vertical);
  }

  if (panel.tabular && (panel.expanded || !panel.locked) && !rime_modifiers &&
      (is_vertical ? rime_keycode == XK_Left || rime_keycode == XK_Right
                   : rime_keycode == XK_Up || rime_keycode == XK_Down)) {
    NSUInteger newIndex =
        [panel candidateIndexOnDirection:(SquirrelIndex)rime_keycode];
    if (newIndex != NSNotFound) {
      if (!panel.locked && !panel.expanded &&
          rime_keycode == (is_vertical ? XK_Left : XK_Down)) {
        panel.expanded = YES;
      }
      return rime_get_api()->highlight_candidate(_session, newIndex);
    }
  }

  BOOL handled =
      (BOOL)rime_get_api()->process_key(_session, rime_keycode, rime_modifiers);
  // NSLog(@"rime_keycode: 0x%x, rime_modifiers: 0x%x, handled = %d",
  // rime_keycode, rime_modifiers, handled);

  // TODO add special key event postprocessing here

  if (!handled) {
    BOOL isVimBackInCommandMode =
        rime_keycode == XK_Escape ||
        ((rime_modifiers & kControlMask) &&
         (rime_keycode == XK_c || rime_keycode == XK_C ||
          rime_keycode == XK_bracketleft));
    if (isVimBackInCommandMode &&
        rime_get_api()->get_option(_session, "vim_mode") &&
        !rime_get_api()->get_option(_session, "ascii_mode")) {
      [self cancelComposition];
      rime_get_api()->set_option(_session, "ascii_mode", True);
      // NSLog(@"turned Chinese mode off in vim-like editor's command mode");
      return YES;
    }
  }

  // Simulate key-ups for every interesting key-down for chord-typing.
  if (handled) {
    BOOL is_chording_key =
        (rime_keycode >= XK_space && rime_keycode <= XK_asciitilde) ||
        rime_keycode == XK_Control_L || rime_keycode == XK_Control_R ||
        rime_keycode == XK_Alt_L || rime_keycode == XK_Alt_R ||
        rime_keycode == XK_Shift_L || rime_keycode == XK_Shift_R;
    if (is_chording_key &&
        rime_get_api()->get_option(_session, "_chord_typing")) {
      [self updateChord:rime_keycode modifiers:rime_modifiers];
    } else if ((rime_modifiers & kReleaseMask) == 0) {
      // non-chording key pressed
      [self clearChord];
    }
  }

  return handled;
}

- (void)moveCursor:(NSUInteger)cursorPosition
         toPosition:(NSUInteger)targetPosition
      inlinePreedit:(BOOL)inlinePreedit
    inlineCandidate:(BOOL)inlineCandidate {
  BOOL vertical = NSApp.squirrelAppDelegate.panel.vertical;
  NSString* composition = !inlinePreedit && !inlineCandidate
                              ? _composedString
                              : _preeditString.string;
  RIME_STRUCT(RimeContext, ctx);
  if (cursorPosition > targetPosition) {
    NSString* targetPrefix = [[composition substringToIndex:targetPosition]
        stringByReplacingOccurrencesOfString:@" "
                                  withString:@""];
    NSString* prefix = [[composition substringToIndex:cursorPosition]
        stringByReplacingOccurrencesOfString:@" "
                                  withString:@""];
    while (targetPrefix.length < prefix.length) {
      rime_get_api()->process_key(_session, vertical ? XK_Up : XK_Left,
                                  kControlMask);
      rime_get_api()->get_context(_session, &ctx);
      if (inlineCandidate) {
        size_t length =
            ctx.composition.cursor_pos < ctx.composition.sel_end
                ? (size_t)ctx.composition.cursor_pos
                : strlen(ctx.commit_text_preview) -
                      (inlinePreedit ? 0
                                     : (size_t)(ctx.composition.cursor_pos -
                                                ctx.composition.sel_end));
        prefix = [[[NSString alloc] initWithBytes:ctx.commit_text_preview
                                           length:(NSUInteger)length
                                         encoding:NSUTF8StringEncoding]
            stringByReplacingOccurrencesOfString:@" "
                                      withString:@""];
      } else {
        prefix = [[[NSString alloc]
            initWithBytes:ctx.composition.preedit
                   length:(NSUInteger)ctx.composition.cursor_pos
                 encoding:NSUTF8StringEncoding]
            stringByReplacingOccurrencesOfString:@" "
                                      withString:@""];
      }
      rime_get_api()->free_context(&ctx);
    }
  } else if (cursorPosition < targetPosition) {
    NSString* targetSuffix = [[composition substringFromIndex:targetPosition]
        stringByReplacingOccurrencesOfString:@" "
                                  withString:@""];
    NSString* suffix = [[composition substringFromIndex:cursorPosition]
        stringByReplacingOccurrencesOfString:@" "
                                  withString:@""];
    while (targetSuffix.length < suffix.length) {
      rime_get_api()->process_key(_session, vertical ? XK_Down : XK_Right,
                                  kControlMask);
      rime_get_api()->get_context(_session, &ctx);
      suffix = [@(ctx.composition.preedit + ctx.composition.cursor_pos +
                  (!inlinePreedit && !inlineCandidate ? 3 : 0))
          stringByReplacingOccurrencesOfString:@" "
                                    withString:@""];
      rime_get_api()->free_context(&ctx);
    }
  }
  [self rimeUpdate];
}

- (void)perform:(SquirrelAction)action onIndex:(SquirrelIndex)index {
  // NSLog(@"perform action: %lu on index: %lu", action, index);
  bool handled = false;
  switch (action) {
    case kPROCESS:
      if (index >= 0xff08 && index <= 0xffff) {
        handled = rime_get_api()->process_key(_session, (int)index, 0);
      } else if (index >= kExpandButton && index <= kLockButton) {
        handled = true;
      }
      break;
    case kSELECT:
      handled = rime_get_api()->select_candidate(_session, index);
      break;
    case kHIGHLIGHT:
      handled = rime_get_api()->highlight_candidate(_session, index);
      break;
    case kDELETE:
      handled = rime_get_api()->delete_candidate(_session, index);
      break;
  }
  if (handled) {
    _lastPageNum = NSNotFound;
    [self rimeUpdate];
  }
}

- (void)onChordTimer:(NSTimer*)timer {
  // chord release triggered by timer
  int processed_keys = 0;
  if (_chordKeyCount && _session) {
    // simulate key-ups
    for (int i = 0; i < _chordKeyCount; ++i) {
      if (rime_get_api()->process_key(_session, _chordKeyCodes[i],
                                      (_chordModifiers[i] | kReleaseMask)))
        ++processed_keys;
    }
  }
  [self clearChord];
  if (processed_keys) {
    [self rimeUpdate];
  }
}

- (void)updateChord:(int)keycode modifiers:(int)modifiers {
  // NSLog(@"update chord: {%s} << %x", _chord, keycode);
  for (int i = 0; i < _chordKeyCount; ++i) {
    if (_chordKeyCodes[i] == keycode)
      return;
  }
  if (_chordKeyCount >= N_KEY_ROLL_OVER) {
    // you are cheating. only one human typist (fingers <= 10) is supported.
    return;
  }
  _chordKeyCodes[_chordKeyCount] = keycode;
  _chordModifiers[_chordKeyCount] = modifiers;
  ++_chordKeyCount;
  // reset timer
  if (_chordTimer.valid) {
    [_chordTimer invalidate];
  }
  _chordDuration = 0.1;
<<<<<<< HEAD
  NSNumber* duration = [NSApp.squirrelAppDelegate.config
      getOptionalDoubleForOption:@"chord_duration"];
=======
  NSNumber* duration =
      [NSApp.squirrelAppDelegate.config getOptionalDouble:@"chord_duration"];
>>>>>>> baeb4209
  if (duration.doubleValue > 0) {
    _chordDuration = duration.doubleValue;
  }
  _chordTimer = [NSTimer scheduledTimerWithTimeInterval:_chordDuration
                                                 target:self
                                               selector:@selector(onChordTimer:)
                                               userInfo:nil
                                                repeats:NO];
}

- (void)clearChord {
  _chordKeyCount = 0;
  if (_chordTimer.valid) {
    [_chordTimer invalidate];
    _chordTimer = nil;
  }
}

- (NSUInteger)recognizedEvents:(id)sender {
  // NSLog(@"recognizedEvents:");
  return NSEventMaskKeyDown | NSEventMaskFlagsChanged |
         NSEventMaskLeftMouseDown;
}

NSString* getOptionLabel(RimeSessionId session,
                         const char* option,
                         Bool state) {
  RimeStringSlice short_label =
      rime_get_api()->get_state_label_abbreviated(session, option, state, True);
  if (short_label.str && short_label.length >= strlen(short_label.str)) {
    return @(short_label.str);
  } else {
    RimeStringSlice long_label = rime_get_api()->get_state_label_abbreviated(
        session, option, state, False);
    NSString* label = long_label.str ? @(long_label.str) : nil;
    return [label
        substringWithRange:[label rangeOfComposedCharacterSequenceAtIndex:0]];
  }
}

- (void)showInitialStatus {
  RIME_STRUCT(RimeStatus, status);
  if (_session && rime_get_api()->get_status(_session, &status)) {
    _schemaId = @(status.schema_id);
    NSString* schemaName =
        status.schema_name ? @(status.schema_name) : @(status.schema_id);
    NSMutableArray<NSString*>* options =
        [[NSMutableArray alloc] initWithCapacity:3];
    NSString* asciiMode =
        getOptionLabel(_session, "ascii_mode", status.is_ascii_mode);
    if (asciiMode) {
      [options addObject:asciiMode];
    }
    NSString* fullShape =
        getOptionLabel(_session, "full_shape", status.is_full_shape);
    if (fullShape) {
      [options addObject:fullShape];
    }
    NSString* asciiPunct =
        getOptionLabel(_session, "ascii_punct", status.is_ascii_punct);
    if (asciiPunct) {
      [options addObject:asciiPunct];
    }
    rime_get_api()->free_status(&status);
    NSString* foldedOptions =
        options.count == 0
            ? schemaName
            : [NSString
                  stringWithFormat:@"%@｜%@", schemaName,
                                   [options componentsJoinedByString:@" "]];
    [NSApp.squirrelAppDelegate.panel updateStatusLong:foldedOptions
                                          statusShort:schemaName];
    if (@available(macOS 14.0, *)) {
      _lastModifiers |= NSEventModifierFlagHelp;
    }
    [self rimeUpdate];
  }
}

- (void)activateServer:(id)sender {
  // NSLog(@"activateServer:");
  NSString* keyboardLayout =
      [NSApp.squirrelAppDelegate.config getStringForOption:@"keyboard_layout"];
  if ([keyboardLayout isEqualToString:@"last"] ||
      [keyboardLayout isEqualToString:@""]) {
    keyboardLayout = nil;
  } else if ([keyboardLayout isEqualToString:@"default"]) {
    keyboardLayout = @"com.apple.keylayout.ABC";
  } else if (![keyboardLayout hasPrefix:@"com.apple.keylayout."]) {
    keyboardLayout =
        [@"com.apple.keylayout." stringByAppendingString:keyboardLayout];
  }
  if (keyboardLayout) {
    [sender overrideKeyboardWithKeyboardNamed:keyboardLayout];
  }

  SquirrelConfig* defaultConfig = [[SquirrelConfig alloc] init];
  if ([defaultConfig openWithConfigId:@"default"] &&
      [defaultConfig hasSection:@"ascii_composer"]) {
    _goodOldCapsLock =
        [defaultConfig getBoolForOption:@"ascii_composer/good_old_caps_lock"];
  }
  [defaultConfig close];
  [super activateServer:sender];
}

- (instancetype)initWithServer:(IMKServer*)server
                      delegate:(id)delegate
                        client:(id)inputClient {
  // NSLog(@"initWithServer:delegate:client:");
  if (self = [super initWithServer:server
                          delegate:delegate
                            client:inputClient]) {
    [self createSession];
  }
  return self;
}

- (void)deactivateServer:(id)sender {
  // NSLog(@"deactivateServer:");
<<<<<<< HEAD
=======
  [self hidePalettes];
>>>>>>> baeb4209
  [self commitComposition:sender];
  [super deactivateServer:sender];
}

- (void)hidePalettes {
  [NSApp.squirrelAppDelegate.panel hide];
  [super hidePalettes];
}

/*!
   @method
   @abstract   Called when a user action was taken that ends an input session.
   Typically triggered by the user selecting a new input method
   or keyboard layout.
   @discussion When this method is called your controller should send the
   current input buffer to the client via a call to
   insertText:replacementRange:.  Additionally, this is the time
   to clean up if that is necessary.
 */

- (void)commitComposition:(id)sender {
  // NSLog(@"commitComposition:");
  [self commitString:[self composedString:sender]];
  [self hidePalettes];
}

- (void)clearBuffer {
  NSApp.squirrelAppDelegate.panel.IbeamRect = NSZeroRect;
  _preeditString = nil;
  _originalString = nil;
  _composedString = nil;
}

// a piece of comment from SunPinyin's macos wrapper says:
// > though we specified the showPrefPanel: in SunPinyinApplicationDelegate as
// the > action receiver, the IMKInputController will actually receive the
// event. so here we deliver messages to our responsible
// SquirrelApplicationDelegate
- (void)deploy:(id)sender {
  [NSApp.squirrelAppDelegate deploy:sender];
}

- (void)syncUserData:(id)sender {
  [NSApp.squirrelAppDelegate syncUserData:sender];
}

- (void)configure:(id)sender {
  [NSApp.squirrelAppDelegate configure:sender];
}

- (void)checkForUpdates:(id)sender {
  [NSApp.squirrelAppDelegate.updater performSelector:@selector(checkForUpdates:)
                                          withObject:sender];
}

- (void)openWiki:(id)sender {
  [NSApp.squirrelAppDelegate openWiki:sender];
}

- (NSMenu*)menu {
  return NSApp.squirrelAppDelegate.menu;
}

- (NSAttributedString*)originalString:(id)sender {
  return [[NSAttributedString alloc] initWithString:_originalString];
}

- (id)composedString:(id)sender {
  return [_composedString stringByReplacingOccurrencesOfString:@" "
                                                    withString:@""];
}

- (NSArray*)candidates:(id)sender {
  return _candidates;
}

- (void)hidePalettes {
  [NSApp.squirrelAppDelegate.panel hide];
  if (_session) {
    rime_get_api()->clear_composition(_session);
  }
  [super hidePalettes];
}

- (void)dealloc {
  // NSLog(@"dealloc");
  [self destroySession];
  [self clearBuffer];
}

- (NSRange)selectionRange {
  return NSMakeRange(_caretPos, 0);
}

- (NSRange)replacementRange {
  return NSMakeRange(NSNotFound, NSNotFound);
}

- (void)commitString:(id)string {
  // NSLog(@"commitString:");
<<<<<<< HEAD
  if (string) {
    [self.client insertText:string replacementRange:self.replacementRange];
  }
  [self clearBuffer];
}
=======
  [self.client insertText:string replacementRange:NSMakeRange(NSNotFound, 0)];
>>>>>>> baeb4209

- (void)cancelComposition {
  [self commitString:[self originalString:self.client]];
  [self hidePalettes];
}

<<<<<<< HEAD
- (void)updateComposition {
  [self.client setMarkedText:_preeditString
              selectionRange:self.selectionRange
            replacementRange:self.replacementRange];
=======
  [self hidePalettes];
>>>>>>> baeb4209
}

- (void)showPreeditString:(NSString*)preedit
                 selRange:(NSRange)range
                 caretPos:(NSUInteger)pos {
  // NSLog(@"showPreeditString: '%@'", preedit);
<<<<<<< HEAD
  if ([preedit isEqualToString:_preeditString.string] &&
      NSEqualRanges(range, _selRange) && pos == _caretPos) {
    return;
  }
=======

  if ([_preeditString isEqualToString:preedit] && _caretPos == pos &&
      NSEqualRanges(_selRange, range)) {
    return;
  }

  _preeditString = preedit;
>>>>>>> baeb4209
  _selRange = range;
  _caretPos = pos;
  // NSLog(@"selRange.location = %ld, selRange.length = %ld; caretPos = %ld",
  //       range.location, range.length, pos);
  NSDictionary* attrs = [self markForStyle:kTSMHiliteRawText
                                   atRange:NSMakeRange(0, preedit.length)];
  _preeditString = [[NSMutableAttributedString alloc] initWithString:preedit
                                                          attributes:attrs];
  if (range.location > 0) {
    [_preeditString
        addAttributes:[self markForStyle:kTSMHiliteConvertedText
                                 atRange:NSMakeRange(0, range.location)]
                range:NSMakeRange(0, range.location)];
  }
  if (range.location < pos) {
    [_preeditString addAttributes:[self markForStyle:kTSMHiliteSelectedRawText
                                             atRange:range]
                            range:range];
  }
  [self updateComposition];
}

- (CGRect)getIbeamRect {
  NSRect IbeamRect = NSZeroRect;
  [self.client attributesForCharacterIndex:0 lineHeightRectangle:&IbeamRect];
  if (NSEqualRects(IbeamRect, NSZeroRect) && _preeditString.length == 0) {
    if (self.client.selectedRange.length == 0) {
      // activate inline session, in e.g. table cells, by fake inputs
      [self.client setMarkedText:@" "
                  selectionRange:NSMakeRange(0, 0)
                replacementRange:NSMakeRange(NSNotFound, NSNotFound)];
      [self.client attributesForCharacterIndex:0
                           lineHeightRectangle:&IbeamRect];
      [self.client setMarkedText:_preeditString
                  selectionRange:NSMakeRange(0, 0)
                replacementRange:NSMakeRange(NSNotFound, NSNotFound)];
    } else {
      [self.client
          attributesForCharacterIndex:self.client.selectedRange.location
                  lineHeightRectangle:&IbeamRect];
    }
  }
  if (NSIsEmptyRect(IbeamRect)) {
    return IbeamRect;
  }
  if (@available(
          macOS 14.0, *)) {  // avoid overlapping with cursor effects view
    if (_goodOldCapsLock && (_lastModifiers & NSEventModifierFlagCapsLock)) {
      _lastModifiers &= ~NSEventModifierFlagHelp;
      NSRect screenRect = NSScreen.mainScreen.frame;
      if (NSIntersectsRect(IbeamRect, screenRect)) {
        screenRect = NSScreen.mainScreen.visibleFrame;
        if (NSWidth(IbeamRect) > NSHeight(IbeamRect)) {
          NSRect capslockAccessory =
              NSMakeRect(NSMinX(IbeamRect) - 30, NSMinY(IbeamRect), 27,
                         NSHeight(IbeamRect));
          if (NSMinX(capslockAccessory) < NSMinX(screenRect)) {
            capslockAccessory.origin.x = NSMinX(screenRect);
          }
          if (NSMaxX(capslockAccessory) > NSMaxX(screenRect)) {
            capslockAccessory.origin.x =
                NSMaxX(screenRect) - NSWidth(capslockAccessory);
          }
          IbeamRect = NSUnionRect(IbeamRect, capslockAccessory);
        } else {
          NSRect capslockAccessory =
              NSMakeRect(NSMinX(IbeamRect), NSMinY(IbeamRect) - 26,
                         NSWidth(IbeamRect), 23);
          if (NSMinY(capslockAccessory) < NSMinY(screenRect)) {
            capslockAccessory.origin.y = NSMaxY(screenRect) + 3;
          }
          if (NSMaxY(capslockAccessory) > NSMaxY(screenRect)) {
            capslockAccessory.origin.y =
                NSMaxY(screenRect) - NSHeight(capslockAccessory);
          }
          IbeamRect = NSUnionRect(IbeamRect, capslockAccessory);
        }
      }
    }
  }
<<<<<<< HEAD
  return IbeamRect;
=======
  [self.client setMarkedText:attrString
              selectionRange:NSMakeRange(pos, 0)
            replacementRange:NSMakeRange(NSNotFound, NSNotFound)];
>>>>>>> baeb4209
}

- (void)showPanelWithPreedit:(NSString*)preedit
                    selRange:(NSRange)selRange
                    caretPos:(NSUInteger)caretPos
                  candidates:(NSArray<NSString*>*)candidates
                    comments:(NSArray<NSString*>*)comments
<<<<<<< HEAD
            highlightedIndex:(NSUInteger)highlightedIndex
                     pageNum:(NSUInteger)pageNum
                   finalPage:(BOOL)finalPage {
  // NSLog(@"showPanelWithPreedit:...:");
  _candidates = candidates;
  _lastPageNum = pageNum;
=======
                      labels:(NSArray<NSString*>*)labels
                 highlighted:(NSUInteger)index {
  // NSLog(@"showPanelWithPreedit:...:");
  _candidates = candidates;
  NSRect inputPos;
  [self.client attributesForCharacterIndex:0 lineHeightRectangle:&inputPos];
>>>>>>> baeb4209
  SquirrelPanel* panel = NSApp.squirrelAppDelegate.panel;
  panel.inputController = self;
  panel.IbeamRect = [self getIbeamRect];
  if (NSIsEmptyRect(panel.IbeamRect) && panel.statusMessage.length > 0) {
    [panel updateStatusLong:nil statusShort:nil];
  } else {
    [panel showPreedit:preedit
                selRange:selRange
                caretPos:caretPos
              candidates:candidates
                comments:comments
        highlightedIndex:highlightedIndex
                 pageNum:pageNum
               finalPage:finalPage];
  }
}

@end  // SquirrelController

// implementation of private interface
@implementation SquirrelInputController (Private)

- (void)createSession {
  NSString* app = [self.client bundleIdentifier];
  NSLog(@"createSession: %@", app);
  _currentApp = [app copy];
  _session = rime_get_api()->create_session();

  _schemaId = nil;

  if (_session) {
    [self updateAppOptions];
  }
}

- (void)updateAppOptions {
  if (!_currentApp)
    return;
  SquirrelAppOptions* appOptions =
      [NSApp.squirrelAppDelegate.config getAppOptions:_currentApp];
  if (appOptions) {
    for (NSString* key in appOptions) {
      BOOL value = appOptions[key].boolValue;
      NSLog(@"set app option: %@ = %d", key, value);
      rime_get_api()->set_option(_session, key.UTF8String, value);
    }
  }
}

- (void)destroySession {
  // NSLog(@"destroySession:");
  if (_session) {
    rime_get_api()->destroy_session(_session);
    _session = 0;
  }
  [self clearChord];
}

- (void)rimeConsumeCommittedText {
  RIME_STRUCT(RimeCommit, commit);
  if (rime_get_api()->get_commit(_session, &commit)) {
    NSString* commitText = @(commit.text);
    [self commitString:commitText];
    rime_get_api()->free_commit(&commit);
  }
}

<<<<<<< HEAD
NSUInteger inline UTF8LengthToUTF16Length(const char* string, int length) {
  return [[NSString alloc] initWithBytes:string
                                  length:(NSUInteger)length
                                encoding:NSUTF8StringEncoding]
      .length;
=======
NSString* substr(const char* str, int length) {
  return [[NSString alloc] initWithBytes:str
                                  length:(NSUInteger)length
                                encoding:NSUTF8StringEncoding];
>>>>>>> baeb4209
}

- (void)rimeUpdate {
  // NSLog(@"rimeUpdate");
  [self rimeConsumeCommittedText];

  SquirrelPanel* panel = NSApp.squirrelAppDelegate.panel;
  RIME_STRUCT(RimeStatus, status);
  if (rime_get_api()->get_status(_session, &status)) {
    // enable schema specific ui style
    if (!_schemaId || strcmp(_schemaId.UTF8String, status.schema_id)) {
      _schemaId = @(status.schema_id);
      _showingSwitcherMenu = (BOOL)rime_get_api()->get_option(_session, "dumb");
      if (!_showingSwitcherMenu) {
        [NSApp.squirrelAppDelegate loadSchemaSpecificLabels:_schemaId];
        [NSApp.squirrelAppDelegate loadSchemaSpecificSettings:_schemaId
                                              withRimeSession:_session];
        // inline preedit
        _inlinePreedit = (panel.inlinePreedit &&
                          !rime_get_api()->get_option(_session, "no_inline")) ||
                         rime_get_api()->get_option(_session, "inline");
        _inlineCandidate = panel.inlineCandidate &&
                           !rime_get_api()->get_option(_session, "no_inline");
        // if not inline, embed soft cursor in preedit string
        rime_get_api()->set_option(_session, "soft_cursor", !_inlinePreedit);
      } else {
        [NSApp.squirrelAppDelegate loadSchemaSpecificLabels:@""];
      }
    }
    rime_get_api()->free_status(&status);
  }

  RIME_STRUCT(RimeContext, ctx);
  if (rime_get_api()->get_context(_session, &ctx)) {
    BOOL showingStatus = panel.statusMessage.length > 0;
    // update raw input
    const char* raw_input = rime_get_api()->get_input(_session);
    BOOL didCompose =
        ![_originalString isEqualToString:raw_input ? @(raw_input) : @""];
    _originalString = raw_input ? @(raw_input) : @"";

    // update preedit text
    const char* preedit = ctx.composition.preedit;
    NSString* preeditText = preedit ? @(preedit) : @"";

    // update composed string
    if (!preedit || _showingSwitcherMenu) {
      _composedString = @"";
    } else if (rime_get_api()->get_option(_session, "soft_cursor")) {
      size_t cursorPos =
          (size_t)ctx.composition.cursor_pos -
          (ctx.composition.cursor_pos < ctx.composition.sel_end ? 3 : 0);
      char composed[strlen(preedit) - 2];
      strlcpy(composed, preedit, cursorPos + 1);
      strlcat(composed, preedit + cursorPos + 3, strlen(preedit) - 2);
      _composedString = @(composed);
    } else {
      _composedString = @(preedit);
    }

    NSUInteger start =
        UTF8LengthToUTF16Length(preedit, ctx.composition.sel_start);
    NSUInteger end = UTF8LengthToUTF16Length(preedit, ctx.composition.sel_end);
    NSUInteger caretPos =
        UTF8LengthToUTF16Length(preedit, ctx.composition.cursor_pos);
    NSUInteger length =
        UTF8LengthToUTF16Length(preedit, ctx.composition.length);
    NSUInteger numCandidates = (NSUInteger)ctx.menu.num_candidates;
    NSUInteger pageNum = (NSUInteger)ctx.menu.page_no;
    NSUInteger pageSize = (NSUInteger)ctx.menu.page_size;
    NSUInteger highlightedIndex =
        numCandidates == 0 ? NSNotFound
                           : (NSUInteger)ctx.menu.highlighted_candidate_index;
    BOOL finalPage = (BOOL)ctx.menu.is_last_page;

    // update discloser and active line status in gridded layout
    if (panel.tabular && !showingStatus && numCandidates > 0) {
      if (didCompose) {
        panel.activePage = 0;
      } else if (_lastPageNum != NSNotFound) {
        if (!panel.locked && panel.expanded &&
            (pageNum | _lastPageNum | highlightedIndex) == 0) {
          panel.expanded = NO;
        } else if (!panel.locked && !panel.expanded && pageNum > 0 &&
                   pageNum > _lastPageNum) {
          panel.expanded = YES;
        }
        if (panel.expanded && pageNum > _lastPageNum && panel.activePage < 4) {
          panel.activePage = MIN(panel.activePage + pageNum - _lastPageNum,
                                 finalPage ? 4UL : 3UL);
        } else if (panel.expanded && pageNum < _lastPageNum &&
                   panel.activePage > 0) {
          panel.activePage = MAX(panel.activePage + pageNum - _lastPageNum,
                                 pageNum == 0 ? 0UL : 1UL);
        }
      }
      highlightedIndex += pageSize * panel.activePage;
    }

    if (showingStatus) {
      [self clearBuffer];
    } else if (!_showingSwitcherMenu && _inlineCandidate) {
      const char* candidatePreview = ctx.commit_text_preview;
      NSString* candidatePreviewText =
          candidatePreview ? @(candidatePreview) : @"";
      if (_inlinePreedit) {
        if (end <= caretPos && caretPos < length) {
          candidatePreviewText = [candidatePreviewText
              stringByAppendingString:
                  [preeditText
                      substringWithRange:NSMakeRange(caretPos,
                                                     length - caretPos)]];
        }
        [self showPreeditString:candidatePreviewText
                       selRange:NSMakeRange(start, candidatePreviewText.length -
                                                       (length - end) - start)
                       caretPos:caretPos < end ? caretPos
                                               : candidatePreviewText.length -
                                                     (length - caretPos)];
      } else {  // preedit includes the soft cursor
        if (end < caretPos && caretPos <= length) {
          candidatePreviewText = [candidatePreviewText
              substringToIndex:candidatePreviewText.length - (caretPos - end)];
<<<<<<< HEAD
        } else if (caretPos < end && end < length) {
          candidatePreviewText = [candidatePreviewText
              substringToIndex:candidatePreviewText.length - (length - end)];
=======
        } else if ((NSMaxRange(selRange) < preeditText.length) &&
                   (caretPos <= selRange.location)) {
          candidatePreviewText = [candidatePreviewText
              substringToIndex:candidatePreviewText.length -
                               (preeditText.length - end)];
>>>>>>> baeb4209
        }
        [self showPreeditString:candidatePreviewText
                       selRange:NSMakeRange(start - (caretPos < end),
                                            candidatePreviewText.length -
                                                start + (caretPos < end))
                       caretPos:caretPos < end ? caretPos - 1
                                               : candidatePreviewText.length];
      }
    } else if (!_showingSwitcherMenu) {
      if (_inlinePreedit) {
        [self showPreeditString:preeditText
                       selRange:NSMakeRange(start, end - start)
                       caretPos:caretPos];
      } else {
        // TRICKY: display a non-empty string to prevent iTerm2 from echoing
        // each character in preedit. note this is a full-shape space U+3000;
        // using half shape characters like "..." will result in an unstable
        // baseline when composing Chinese characters.
<<<<<<< HEAD
        [self showPreeditString:(preedit ? kFullWidthSpace : @"")
=======
        [self showPreeditString:(preedit ? @"　" : @"")
>>>>>>> baeb4209
                       selRange:NSMakeRange(0, 0)
                       caretPos:0];
      }
    }
    // update candidates
<<<<<<< HEAD
    NSMutableArray* candidates =
        numCandidates ? [[NSMutableArray alloc] init] : nil;
    NSMutableArray* comments =
        numCandidates ? [[NSMutableArray alloc] init] : nil;
    if (numCandidates > 0 && panel.expanded && panel.activePage > 0) {
      NSUInteger index = pageSize * (pageNum - panel.activePage);
      RimeCandidateListIterator iterator;
      if (rime_get_api()->candidate_list_from_index(_session, &iterator,
                                                    (int)index)) {
        NSUInteger endIndex = pageSize * pageNum;
        while (index++ < endIndex &&
               rime_get_api()->candidate_list_next(&iterator)) {
          [candidates addObject:@(iterator.candidate.text)];
          [comments addObject:@(iterator.candidate.comment ?: "")];
        }
        rime_get_api()->candidate_list_end(&iterator);
      }
    }
    for (NSUInteger i = 0; i < numCandidates; ++i) {
      [candidates addObject:@(ctx.menu.candidates[i].text)];
      [comments addObject:@(ctx.menu.candidates[i].comment ?: "")];
    }
    if (numCandidates > 0 && panel.expanded && panel.activePage < 5) {
      NSUInteger index = pageSize * (pageNum + 1);
      RimeCandidateListIterator iterator;
      if (rime_get_api()->candidate_list_from_index(_session, &iterator,
                                                    (int)index)) {
        NSUInteger endIndex = pageSize * (pageNum + 5 - panel.activePage);
        while (index++ < endIndex &&
               rime_get_api()->candidate_list_next(&iterator)) {
          [candidates addObject:@(iterator.candidate.text)];
          [comments addObject:@(iterator.candidate.comment ?: "")];
        }
        rime_get_api()->candidate_list_end(&iterator);
=======
    NSUInteger numCandidates = (NSUInteger)ctx.menu.num_candidates;
    NSMutableArray* candidates =
        [[NSMutableArray alloc] initWithCapacity:numCandidates];
    NSMutableArray* comments =
        [[NSMutableArray alloc] initWithCapacity:numCandidates];
    for (NSUInteger i = 0; i < (NSUInteger)ctx.menu.num_candidates; ++i) {
      [candidates addObject:@(ctx.menu.candidates[i].text)];
      if (ctx.menu.candidates[i].comment) {
        [comments addObject:@(ctx.menu.candidates[i].comment)];
      } else {
        [comments addObject:@""];
      }
    }
    NSArray* labels;
    if (ctx.menu.select_keys) {
      labels = @[ @(ctx.menu.select_keys) ];
    } else if (ctx.select_labels) {
      NSUInteger pageSize = (NSUInteger)ctx.menu.page_size;
      NSMutableArray* selectLabels =
          [[NSMutableArray alloc] initWithCapacity:pageSize];
      for (NSUInteger i = 0; i < pageSize; ++i) {
        char* label_str = ctx.select_labels[i];
        [selectLabels addObject:@(label_str)];
>>>>>>> baeb4209
      }
    }
<<<<<<< HEAD
    [self showPanelWithPreedit:_inlinePreedit && !_showingSwitcherMenu
                                   ? nil
                                   : preeditText
                      selRange:NSMakeRange(start, end - start)
                      caretPos:_showingSwitcherMenu ? NSNotFound : caretPos
                    candidates:candidates
                      comments:comments
              highlightedIndex:highlightedIndex
                       pageNum:pageNum
                     finalPage:finalPage];
    rime_get_api()->free_context(&ctx);
  } else {
    [self hidePalettes];
    [self clearBuffer];
=======
    [self
        showPanelWithPreedit:(_inlinePreedit ? nil : preeditText)
                    selRange:selRange
                    caretPos:caretPos
                  candidates:candidates
                    comments:comments
                      labels:labels
                 highlighted:(NSUInteger)ctx.menu.highlighted_candidate_index];
    rime_get_api()->free_context(&ctx);
  } else {
    [self hidePalettes];
>>>>>>> baeb4209
  }
}

@end  // SquirrelController(Private)<|MERGE_RESOLUTION|>--- conflicted
+++ resolved
@@ -10,7 +10,7 @@
 @interface SquirrelInputController (Private)
 - (void)createSession;
 - (void)destroySession;
-- (void)rimeConsumeCommittedText;
+- (BOOL)rimeConsumeCommittedText;
 - (void)rimeUpdate;
 - (void)updateAppOptions;
 @end
@@ -19,30 +19,22 @@
 static NSString* const kFullWidthSpace = @"　";
 
 @implementation SquirrelInputController {
-<<<<<<< HEAD
-  id _currentClient;
   NSMutableAttributedString* _preeditString;
   NSString* _originalString;
   NSString* _composedString;
   NSRange _selRange;
   NSUInteger _caretPos;
-  NSArray* _candidates;
-  NSUInteger _lastModifiers;
-=======
-  NSString* _preeditString;
-  NSRange _selRange;
-  NSUInteger _caretPos;
   NSArray<NSString*>* _candidates;
-  NSEventModifierFlags _lastModifier;
->>>>>>> baeb4209
+  NSEventModifierFlags _lastModifiers;
   NSEventType _lastEventType;
-  NSUInteger _lastPageNum;
+  uint _lastEventCount;
+  NSUInteger _currentIndex;
   RimeSessionId _session;
   NSString* _schemaId;
   BOOL _inlinePreedit;
   BOOL _inlineCandidate;
+  BOOL _goodOldCapsLock;
   BOOL _showingSwitcherMenu;
-  BOOL _goodOldCapsLock;
   // for chord-typing
   int _chordKeyCodes[N_KEY_ROLL_OVER];
   int _chordModifiers[N_KEY_ROLL_OVER];
@@ -102,13 +94,8 @@
           // NSLog(@"keyCode: %d", event.keyCode);
         }
         int release_mask = 0;
-<<<<<<< HEAD
         NSUInteger changes = _lastModifiers ^ modifiers;
-        if (changes & OSX_CAPITAL_MASK) {
-=======
-        NSUInteger changes = _lastModifier ^ modifiers;
         if (changes & NSEventModifierFlagCapsLock) {
->>>>>>> baeb4209
           if (!keyCodeAvailable) {
             rime_keycode = XK_Caps_Lock;
           }
@@ -218,9 +205,9 @@
       if (_inlineCandidate && !_inlinePreedit) {
         return NO;
       }
-      [self perform:kPROCESS onIndex:kEndKey];
+      [self performAction:kPROCESS onIndex:kEndKey];
     } else if (point.x < head.x || index <= 0) {
-      [self perform:kPROCESS onIndex:kHomeKey];
+      [self performAction:kPROCESS onIndex:kHomeKey];
     } else {
       [self moveCursor:_caretPos
                toPosition:index
@@ -234,35 +221,40 @@
 - (BOOL)processKey:(int)rime_keycode modifiers:(int)rime_modifiers {
   SquirrelPanel* panel = NSApp.squirrelAppDelegate.panel;
   // with linear candidate list, arrow keys may behave differently.
-<<<<<<< HEAD
   Bool is_linear = (Bool)panel.linear;
-=======
-  Bool is_linear = (Bool)NSApp.squirrelAppDelegate.panel.linear;
->>>>>>> baeb4209
   if (is_linear != rime_get_api()->get_option(_session, "_linear")) {
     rime_get_api()->set_option(_session, "_linear", is_linear);
   }
   // with vertical text, arrow keys may behave differently.
-<<<<<<< HEAD
   Bool is_vertical = (Bool)panel.vertical;
-=======
-  Bool is_vertical = (Bool)NSApp.squirrelAppDelegate.panel.vertical;
->>>>>>> baeb4209
   if (is_vertical != rime_get_api()->get_option(_session, "_vertical")) {
     rime_get_api()->set_option(_session, "_vertical", is_vertical);
   }
 
-  if (panel.tabular && (panel.expanded || !panel.locked) && !rime_modifiers &&
-      (is_vertical ? rime_keycode == XK_Left || rime_keycode == XK_Right
-                   : rime_keycode == XK_Up || rime_keycode == XK_Down)) {
+  if (panel.tabular && !rime_modifiers &&
+      (is_vertical
+           ? rime_keycode == XK_Left || rime_keycode == XK_KP_Left ||
+                 rime_keycode == XK_Right || rime_keycode == XK_KP_Right
+           : rime_keycode == XK_Up || rime_keycode == XK_KP_Up ||
+                 rime_keycode == XK_Down || rime_keycode == XK_KP_Down)) {
+    if (rime_keycode >= XK_KP_Left && rime_keycode <= XK_KP_Down) {
+      rime_keycode = rime_keycode - XK_KP_Left + XK_Left;
+    }
     NSUInteger newIndex =
         [panel candidateIndexOnDirection:(SquirrelIndex)rime_keycode];
     if (newIndex != NSNotFound) {
       if (!panel.locked && !panel.expanded &&
           rime_keycode == (is_vertical ? XK_Left : XK_Down)) {
-        panel.expanded = YES;
-      }
-      return rime_get_api()->highlight_candidate(_session, newIndex);
+        [panel setExpanded:YES];
+        _currentIndex = NSNotFound;
+      }
+      return (BOOL)rime_get_api()->highlight_candidate(_session, newIndex) ||
+             panel.visible;
+    } else if (!panel.locked && panel.expanded && panel.activePage == 0 &&
+               rime_keycode == (is_vertical ? XK_Right : XK_Up)) {
+      [panel setExpanded:NO];
+      _currentIndex = NSNotFound;
+      return panel.visible;
     }
   }
 
@@ -372,7 +364,7 @@
   [self rimeUpdate];
 }
 
-- (void)perform:(SquirrelAction)action onIndex:(SquirrelIndex)index {
+- (void)performAction:(SquirrelAction)action onIndex:(SquirrelIndex)index {
   // NSLog(@"perform action: %lu on index: %lu", action, index);
   bool handled = false;
   switch (action) {
@@ -381,20 +373,21 @@
         handled = rime_get_api()->process_key(_session, (int)index, 0);
       } else if (index >= kExpandButton && index <= kLockButton) {
         handled = true;
+        _currentIndex = NSNotFound;
       }
       break;
     case kSELECT:
       handled = rime_get_api()->select_candidate(_session, index);
       break;
     case kHIGHLIGHT:
-      handled = rime_get_api()->highlight_candidate(_session, index);
+      rime_get_api()->highlight_candidate(_session, index);
+      _currentIndex = index;
       break;
     case kDELETE:
       handled = rime_get_api()->delete_candidate(_session, index);
       break;
   }
   if (handled) {
-    _lastPageNum = NSNotFound;
     [self rimeUpdate];
   }
 }
@@ -434,13 +427,8 @@
     [_chordTimer invalidate];
   }
   _chordDuration = 0.1;
-<<<<<<< HEAD
   NSNumber* duration = [NSApp.squirrelAppDelegate.config
       getOptionalDoubleForOption:@"chord_duration"];
-=======
-  NSNumber* duration =
-      [NSApp.squirrelAppDelegate.config getOptionalDouble:@"chord_duration"];
->>>>>>> baeb4209
   if (duration.doubleValue > 0) {
     _chordDuration = duration.doubleValue;
   }
@@ -561,17 +549,9 @@
 
 - (void)deactivateServer:(id)sender {
   // NSLog(@"deactivateServer:");
-<<<<<<< HEAD
-=======
   [self hidePalettes];
->>>>>>> baeb4209
   [self commitComposition:sender];
   [super deactivateServer:sender];
-}
-
-- (void)hidePalettes {
-  [NSApp.squirrelAppDelegate.panel hide];
-  [super hidePalettes];
 }
 
 /*!
@@ -665,49 +645,31 @@
 
 - (void)commitString:(id)string {
   // NSLog(@"commitString:");
-<<<<<<< HEAD
   if (string) {
     [self.client insertText:string replacementRange:self.replacementRange];
   }
   [self clearBuffer];
 }
-=======
-  [self.client insertText:string replacementRange:NSMakeRange(NSNotFound, 0)];
->>>>>>> baeb4209
 
 - (void)cancelComposition {
   [self commitString:[self originalString:self.client]];
   [self hidePalettes];
 }
 
-<<<<<<< HEAD
 - (void)updateComposition {
   [self.client setMarkedText:_preeditString
               selectionRange:self.selectionRange
             replacementRange:self.replacementRange];
-=======
-  [self hidePalettes];
->>>>>>> baeb4209
 }
 
 - (void)showPreeditString:(NSString*)preedit
                  selRange:(NSRange)range
                  caretPos:(NSUInteger)pos {
   // NSLog(@"showPreeditString: '%@'", preedit);
-<<<<<<< HEAD
   if ([preedit isEqualToString:_preeditString.string] &&
       NSEqualRanges(range, _selRange) && pos == _caretPos) {
     return;
   }
-=======
-
-  if ([_preeditString isEqualToString:preedit] && _caretPos == pos &&
-      NSEqualRanges(_selRange, range)) {
-    return;
-  }
-
-  _preeditString = preedit;
->>>>>>> baeb4209
   _selRange = range;
   _caretPos = pos;
   // NSLog(@"selRange.location = %ld, selRange.length = %ld; caretPos = %ld",
@@ -788,13 +750,7 @@
       }
     }
   }
-<<<<<<< HEAD
   return IbeamRect;
-=======
-  [self.client setMarkedText:attrString
-              selectionRange:NSMakeRange(pos, 0)
-            replacementRange:NSMakeRange(NSNotFound, NSNotFound)];
->>>>>>> baeb4209
 }
 
 - (void)showPanelWithPreedit:(NSString*)preedit
@@ -802,21 +758,11 @@
                     caretPos:(NSUInteger)caretPos
                   candidates:(NSArray<NSString*>*)candidates
                     comments:(NSArray<NSString*>*)comments
-<<<<<<< HEAD
             highlightedIndex:(NSUInteger)highlightedIndex
                      pageNum:(NSUInteger)pageNum
                    finalPage:(BOOL)finalPage {
   // NSLog(@"showPanelWithPreedit:...:");
   _candidates = candidates;
-  _lastPageNum = pageNum;
-=======
-                      labels:(NSArray<NSString*>*)labels
-                 highlighted:(NSUInteger)index {
-  // NSLog(@"showPanelWithPreedit:...:");
-  _candidates = candidates;
-  NSRect inputPos;
-  [self.client attributesForCharacterIndex:0 lineHeightRectangle:&inputPos];
->>>>>>> baeb4209
   SquirrelPanel* panel = NSApp.squirrelAppDelegate.panel;
   panel.inputController = self;
   panel.IbeamRect = [self getIbeamRect];
@@ -875,32 +821,27 @@
   [self clearChord];
 }
 
-- (void)rimeConsumeCommittedText {
+- (BOOL)rimeConsumeCommittedText {
   RIME_STRUCT(RimeCommit, commit);
   if (rime_get_api()->get_commit(_session, &commit)) {
     NSString* commitText = @(commit.text);
     [self commitString:commitText];
     rime_get_api()->free_commit(&commit);
-  }
-}
-
-<<<<<<< HEAD
+    return YES;
+  }
+  return NO;
+}
+
 NSUInteger inline UTF8LengthToUTF16Length(const char* string, int length) {
   return [[NSString alloc] initWithBytes:string
                                   length:(NSUInteger)length
                                 encoding:NSUTF8StringEncoding]
       .length;
-=======
-NSString* substr(const char* str, int length) {
-  return [[NSString alloc] initWithBytes:str
-                                  length:(NSUInteger)length
-                                encoding:NSUTF8StringEncoding];
->>>>>>> baeb4209
 }
 
 - (void)rimeUpdate {
   // NSLog(@"rimeUpdate");
-  [self rimeConsumeCommittedText];
+  BOOL didCommit = [self rimeConsumeCommittedText];
 
   SquirrelPanel* panel = NSApp.squirrelAppDelegate.panel;
   RIME_STRUCT(RimeStatus, status);
@@ -933,8 +874,6 @@
     BOOL showingStatus = panel.statusMessage.length > 0;
     // update raw input
     const char* raw_input = rime_get_api()->get_input(_session);
-    BOOL didCompose =
-        ![_originalString isEqualToString:raw_input ? @(raw_input) : @""];
     _originalString = raw_input ? @(raw_input) : @"";
 
     // update preedit text
@@ -942,8 +881,9 @@
     NSString* preeditText = preedit ? @(preedit) : @"";
 
     // update composed string
+    NSString* composedText;
     if (!preedit || _showingSwitcherMenu) {
-      _composedString = @"";
+      composedText = @"";
     } else if (rime_get_api()->get_option(_session, "soft_cursor")) {
       size_t cursorPos =
           (size_t)ctx.composition.cursor_pos -
@@ -951,10 +891,18 @@
       char composed[strlen(preedit) - 2];
       strlcpy(composed, preedit, cursorPos + 1);
       strlcat(composed, preedit + cursorPos + 3, strlen(preedit) - 2);
-      _composedString = @(composed);
+      composedText = @(composed);
     } else {
-      _composedString = @(preedit);
-    }
+      composedText = @(preedit);
+    }
+    BOOL didCompose =
+        didCommit ||
+        ![[composedText stringByReplacingOccurrencesOfString:@" "
+                                                  withString:@""]
+            isEqualToString:[_composedString
+                                stringByReplacingOccurrencesOfString:@" "
+                                                          withString:@""]];
+    _composedString = composedText;
 
     NSUInteger start =
         UTF8LengthToUTF16Length(preedit, ctx.composition.sel_start);
@@ -971,29 +919,36 @@
                            : (NSUInteger)ctx.menu.highlighted_candidate_index;
     BOOL finalPage = (BOOL)ctx.menu.is_last_page;
 
-    // update discloser and active line status in gridded layout
-    if (panel.tabular && !showingStatus && numCandidates > 0) {
-      if (didCompose) {
+    // update expander and active page status in tabular layout;
+    // already processed the action if _currentIndex == NSNotFound
+    if (panel.tabular && !showingStatus) {
+      if (numCandidates == 0 || didCompose) {
         panel.activePage = 0;
-      } else if (_lastPageNum != NSNotFound) {
-        if (!panel.locked && panel.expanded &&
-            (pageNum | _lastPageNum | highlightedIndex) == 0) {
+      } else if (_currentIndex != NSNotFound) {
+        NSUInteger currentPageNum = _currentIndex / pageSize;
+        if (!panel.locked && panel.expanded && panel.topRow && pageNum == 0 &&
+            highlightedIndex == 0) {
           panel.expanded = NO;
-        } else if (!panel.locked && !panel.expanded && pageNum > 0 &&
-                   pageNum > _lastPageNum) {
+        } else if (!panel.locked && !panel.expanded &&
+                   pageNum > currentPageNum) {
           panel.expanded = YES;
         }
-        if (panel.expanded && pageNum > _lastPageNum && panel.activePage < 4) {
-          panel.activePage = MIN(panel.activePage + pageNum - _lastPageNum,
+        if (panel.expanded && pageNum > currentPageNum &&
+            panel.activePage < 4) {
+          panel.activePage = MIN(panel.activePage + pageNum - currentPageNum,
                                  finalPage ? 4UL : 3UL);
-        } else if (panel.expanded && pageNum < _lastPageNum &&
+        } else if (panel.expanded && pageNum < currentPageNum &&
                    panel.activePage > 0) {
-          panel.activePage = MAX(panel.activePage + pageNum - _lastPageNum,
+          panel.activePage = MAX(panel.activePage + pageNum - currentPageNum,
                                  pageNum == 0 ? 0UL : 1UL);
         }
       }
       highlightedIndex += pageSize * panel.activePage;
     }
+    _currentIndex =
+        numCandidates == 0
+            ? NSNotFound
+            : highlightedIndex + pageSize * (pageNum - panel.activePage);
 
     if (showingStatus) {
       [self clearBuffer];
@@ -1019,17 +974,9 @@
         if (end < caretPos && caretPos <= length) {
           candidatePreviewText = [candidatePreviewText
               substringToIndex:candidatePreviewText.length - (caretPos - end)];
-<<<<<<< HEAD
         } else if (caretPos < end && end < length) {
           candidatePreviewText = [candidatePreviewText
               substringToIndex:candidatePreviewText.length - (length - end)];
-=======
-        } else if ((NSMaxRange(selRange) < preeditText.length) &&
-                   (caretPos <= selRange.location)) {
-          candidatePreviewText = [candidatePreviewText
-              substringToIndex:candidatePreviewText.length -
-                               (preeditText.length - end)];
->>>>>>> baeb4209
         }
         [self showPreeditString:candidatePreviewText
                        selRange:NSMakeRange(start - (caretPos < end),
@@ -1048,17 +995,12 @@
         // each character in preedit. note this is a full-shape space U+3000;
         // using half shape characters like "..." will result in an unstable
         // baseline when composing Chinese characters.
-<<<<<<< HEAD
         [self showPreeditString:(preedit ? kFullWidthSpace : @"")
-=======
-        [self showPreeditString:(preedit ? @"　" : @"")
->>>>>>> baeb4209
                        selRange:NSMakeRange(0, 0)
                        caretPos:0];
       }
     }
     // update candidates
-<<<<<<< HEAD
     NSMutableArray* candidates =
         numCandidates ? [[NSMutableArray alloc] init] : nil;
     NSMutableArray* comments =
@@ -1093,34 +1035,8 @@
           [comments addObject:@(iterator.candidate.comment ?: "")];
         }
         rime_get_api()->candidate_list_end(&iterator);
-=======
-    NSUInteger numCandidates = (NSUInteger)ctx.menu.num_candidates;
-    NSMutableArray* candidates =
-        [[NSMutableArray alloc] initWithCapacity:numCandidates];
-    NSMutableArray* comments =
-        [[NSMutableArray alloc] initWithCapacity:numCandidates];
-    for (NSUInteger i = 0; i < (NSUInteger)ctx.menu.num_candidates; ++i) {
-      [candidates addObject:@(ctx.menu.candidates[i].text)];
-      if (ctx.menu.candidates[i].comment) {
-        [comments addObject:@(ctx.menu.candidates[i].comment)];
-      } else {
-        [comments addObject:@""];
-      }
-    }
-    NSArray* labels;
-    if (ctx.menu.select_keys) {
-      labels = @[ @(ctx.menu.select_keys) ];
-    } else if (ctx.select_labels) {
-      NSUInteger pageSize = (NSUInteger)ctx.menu.page_size;
-      NSMutableArray* selectLabels =
-          [[NSMutableArray alloc] initWithCapacity:pageSize];
-      for (NSUInteger i = 0; i < pageSize; ++i) {
-        char* label_str = ctx.select_labels[i];
-        [selectLabels addObject:@(label_str)];
->>>>>>> baeb4209
-      }
-    }
-<<<<<<< HEAD
+      }
+    }
     [self showPanelWithPreedit:_inlinePreedit && !_showingSwitcherMenu
                                    ? nil
                                    : preeditText
@@ -1135,19 +1051,6 @@
   } else {
     [self hidePalettes];
     [self clearBuffer];
-=======
-    [self
-        showPanelWithPreedit:(_inlinePreedit ? nil : preeditText)
-                    selRange:selRange
-                    caretPos:caretPos
-                  candidates:candidates
-                    comments:comments
-                      labels:labels
-                 highlighted:(NSUInteger)ctx.menu.highlighted_candidate_index];
-    rime_get_api()->free_context(&ctx);
-  } else {
-    [self hidePalettes];
->>>>>>> baeb4209
   }
 }
 
