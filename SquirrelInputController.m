--- conflicted
+++ resolved
@@ -51,11 +51,6 @@
   // Key processing will not continue in that case.  In other words the
   // system will not deliver a key down event to the application.
   // Returning NO means the original key down will be passed on to the client.
-<<<<<<< HEAD
-  NSUInteger modifiers = event.modifierFlags;
-
-=======
-
   _currentClient = sender;
   NSEventModifierFlags modifiers = event.modifierFlags & NSEventModifierFlagDeviceIndependentFlagsMask;
   int eventCount = CGEventSourceCounterForEventType(kCGEventSourceStateCombinedSessionState, kCGEventFlagsChanged) +
@@ -63,7 +58,6 @@
                    CGEventSourceCounterForEventType(kCGEventSourceStateCombinedSessionState, kCGEventLeftMouseDown) +
                    CGEventSourceCounterForEventType(kCGEventSourceStateCombinedSessionState, kCGEventRightMouseDown) +
                    CGEventSourceCounterForEventType(kCGEventSourceStateCombinedSessionState, kCGEventOtherMouseDown);
->>>>>>> b049754f
   BOOL handled = NO;
 
   @autoreleasepool {
