--- conflicted
+++ resolved
@@ -1494,14 +1494,6 @@
 - (void)initializeUIStyleForDarkMode:(BOOL)isDark {
   SquirrelTheme *theme = [_view selectTheme:isDark];
 
-<<<<<<< HEAD
-  NSColor *secondaryTextColor = [[self class] secondaryTextColor];
-
-  NSMutableDictionary *defaultAttrs = [[NSMutableDictionary alloc] init];
-  // solve terminal hijack when non-inline
-  defaultAttrs[IMKCandidatesSendServerKeyEventFirst] = @(YES);
-
-=======
   NSColor *secondaryTextColor = [SquirrelPanel secondaryTextColor];
   NSColor *accentColor = [SquirrelPanel accentColor];
   NSFont *userFont = [NSFont fontWithDescriptor:getFontDescriptor([NSFont userFontOfSize:0.0].fontName)
@@ -1511,23 +1503,17 @@
   NSMutableDictionary *defaultAttrs = [[NSMutableDictionary alloc] init];
   // prevent mac terminal from hijacking non-alphabetic keys on non-inline mode
   defaultAttrs[IMKCandidatesSendServerKeyEventFirst] = @(YES);
-  
->>>>>>> 6f414fd8
+
   NSMutableDictionary *attrs = [defaultAttrs mutableCopy];
   attrs[NSForegroundColorAttributeName] = [NSColor controlTextColor];
   attrs[NSFontAttributeName] = userFont;
 
   NSMutableDictionary *highlightedAttrs = [defaultAttrs mutableCopy];
-<<<<<<< HEAD
-  highlightedAttrs[NSForegroundColorAttributeName] = [NSColor selectedControlTextColor];
-  highlightedAttrs[NSFontAttributeName] = [NSFont userFontOfSize:kDefaultFontSize];
-=======
   highlightedAttrs[NSForegroundColorAttributeName] = [NSColor selectedMenuItemTextColor];
   highlightedAttrs[NSFontAttributeName] = userFont;
   // Use left-to-right embedding to prevent right-to-left text from changing the layout of the candidate.
   attrs[NSWritingDirectionAttributeName] = @[@(0)];
   highlightedAttrs[NSWritingDirectionAttributeName] = @[@(0)];
->>>>>>> 6f414fd8
 
   NSMutableDictionary *labelAttrs = [attrs mutableCopy];
   labelAttrs[NSForegroundColorAttributeName] = accentColor;
@@ -1539,31 +1525,6 @@
 
   NSMutableDictionary *commentAttrs = [defaultAttrs mutableCopy];
   commentAttrs[NSForegroundColorAttributeName] = secondaryTextColor;
-<<<<<<< HEAD
-  commentAttrs[NSFontAttributeName] = [NSFont userFontOfSize:kDefaultFontSize];
-
-  NSMutableDictionary *commentHighlightedAttrs = [commentAttrs mutableCopy];
-
-  NSMutableDictionary *preeditAttrs = [defaultAttrs mutableCopy];
-  preeditAttrs[NSForegroundColorAttributeName] = secondaryTextColor;
-  preeditAttrs[NSFontAttributeName] = [NSFont userFontOfSize:kDefaultFontSize];
-
-  NSMutableDictionary *preeditHighlightedAttrs = [defaultAttrs mutableCopy];
-  preeditHighlightedAttrs[NSForegroundColorAttributeName] = [NSColor controlTextColor];
-  preeditHighlightedAttrs[NSFontAttributeName] = [NSFont userFontOfSize:kDefaultFontSize];
-
-  NSParagraphStyle *paragraphStyle = [NSParagraphStyle defaultParagraphStyle];
-  NSParagraphStyle *preeditParagraphStyle = [NSParagraphStyle defaultParagraphStyle];
-
-  [theme          setAttrs:attrs
-          highlightedAttrs:highlightedAttrs
-                labelAttrs:labelAttrs
-     labelHighlightedAttrs:labelHighlightedAttrs
-              commentAttrs:commentAttrs
-   commentHighlightedAttrs:commentHighlightedAttrs
-              preeditAttrs:preeditAttrs
-   preeditHighlightedAttrs:preeditHighlightedAttrs];
-=======
   commentAttrs[NSFontAttributeName] = userFont;
 
   NSMutableDictionary *commentHighlightedAttrs = [defaultAttrs mutableCopy];
@@ -1623,7 +1584,6 @@
    pagingHighlightedAttrs:pagingHighlightedAttrs
               statusAttrs:statusAttrs];
 
->>>>>>> 6f414fd8
   [theme setParagraphStyle:paragraphStyle
      preeditParagraphStyle:preeditParagraphStyle
       pagingParagraphStyle:pagingParagraphStyle
