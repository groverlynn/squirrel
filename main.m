
#import "SquirrelApplicationDelegate.h"
#import <Cocoa/Cocoa.h>
#import <InputMethodKit/InputMethodKit.h>
#import <rime_api.h>

typedef NS_OPTIONS(int, RimeInputMode) {
  DEFAULT_INPUT_MODE = 1 << 0,
  HANS_INPUT_MODE = 1 << 0,
  HANT_INPUT_MODE = 1 << 1,
  CANT_INPUT_MODE = 1 << 2
};

void RegisterInputSource(void);
<<<<<<< HEAD
RimeInputMode GetEnabledInputModes(void);
void DeactivateInputSource(void);
void ActivateInputSource(RimeInputMode modes);
=======
void DisableInputSource(void);
void EnableInputSource(void);
void SelectInputSource(void);
>>>>>>> cc0aea08

// Each input method needs a unique connection name.
// Note that periods and spaces are not allowed in the connection name.
static NSString* const kConnectionName = @"Squirrel_1_Connection";

int main(int argc, char* argv[]) {
  if (argc > 1 && !strcmp("--quit", argv[1])) {
    NSString* bundleId = NSBundle.mainBundle.bundleIdentifier;
    NSArray* runningSquirrels =
        [NSRunningApplication runningApplicationsWithBundleIdentifier:bundleId];
    for (NSRunningApplication* squirrelApp in runningSquirrels) {
      [squirrelApp terminate];
    }
    return 0;
  }

  if (argc > 1 && !strcmp("--reload", argv[1])) {
    [NSDistributedNotificationCenter.defaultCenter
        postNotificationName:@"SquirrelReloadNotification"
                      object:nil];
    return 0;
  }

  if (argc > 1 && (!strcmp("--register-input-source", argv[1]) ||
                   !strcmp("--install", argv[1]))) {
    RegisterInputSource();
<<<<<<< HEAD
    RimeInputMode input_modes = GetEnabledInputModes();
    DeactivateInputSource();
    ActivateInputSource(input_modes ?: DEFAULT_INPUT_MODE);
=======
    return 0;
  }

  if (argc > 1 && !strcmp("--enable-input-source", argv[1])) {
    EnableInputSource();
    return 0;
  }

  if (argc > 1 && !strcmp("--disable-input-source", argv[1])) {
    DisableInputSource();
    return 0;
  }

  if (argc > 1 && !strcmp("--select-input-source", argv[1])) {
    SelectInputSource();
>>>>>>> cc0aea08
    return 0;
  }

  if (argc > 1 && !strcmp("--build", argv[1])) {
    // notification
    show_notification("deploy_update");
    // build all schemas in current directory
    RIME_STRUCT(RimeTraits, builder_traits);
    builder_traits.app_name = "rime.squirrel-builder";
    rime_get_api()->setup(&builder_traits);
    rime_get_api()->deployer_initialize(NULL);
    return rime_get_api()->deploy() ? 0 : 1;
  }

  if (argc > 1 && !strcmp("--sync", argv[1])) {
    [NSDistributedNotificationCenter.defaultCenter
        postNotificationName:@"SquirrelSyncNotification"
                      object:nil];
    return 0;
  }

  @autoreleasepool {
    // find the bundle identifier and then initialize the input method server
    NSBundle* main = NSBundle.mainBundle;
    IMKServer* server __unused =
        [[IMKServer alloc] initWithName:kConnectionName
                       bundleIdentifier:main.bundleIdentifier];

    // load the bundle explicitly because in this case the input method is a
    // background only application
    [main loadNibNamed:@"MainMenu"
                  owner:NSApplication.sharedApplication
        topLevelObjects:nil];

    // opencc will be configured with relative dictionary paths
    [NSFileManager.defaultManager
        changeCurrentDirectoryPath:main.sharedSupportPath];

    if (NSApp.squirrelAppDelegate.problematicLaunchDetected) {
      NSLog(@"Problematic launch detected!");
      NSArray* args = @[
        @"-v", NSLocalizedString(@"say_voice", nil),
        NSLocalizedString(@"problematic_launch", nil)
      ];
      if (@available(macOS 10.13, *)) {
        [NSTask
            launchedTaskWithExecutableURL:[NSURL fileURLWithPath:@"/usr/bin/say"
                                                     isDirectory:NO]
                                arguments:args
                                    error:nil
                       terminationHandler:nil];
      } else {
        [NSTask launchedTaskWithLaunchPath:@"/usr/bin/say" arguments:args];
      }
    } else {
      [NSApp.squirrelAppDelegate setupRime];
      [NSApp.squirrelAppDelegate startRimeWithFullCheck:false];
      [NSApp.squirrelAppDelegate loadSettings];
      NSLog(@"Squirrel reporting!");
    }

    // finally run everything
    [NSApplication.sharedApplication run];

    NSLog(@"Squirrel is quitting...");
    rime_get_api()->finalize();
  }
  return 0;
}<|MERGE_RESOLUTION|>--- conflicted
+++ resolved
@@ -3,24 +3,12 @@
 #import <Cocoa/Cocoa.h>
 #import <InputMethodKit/InputMethodKit.h>
 #import <rime_api.h>
-
-typedef NS_OPTIONS(int, RimeInputMode) {
-  DEFAULT_INPUT_MODE = 1 << 0,
-  HANS_INPUT_MODE = 1 << 0,
-  HANT_INPUT_MODE = 1 << 1,
-  CANT_INPUT_MODE = 1 << 2
-};
+#import <string.h>
 
 void RegisterInputSource(void);
-<<<<<<< HEAD
-RimeInputMode GetEnabledInputModes(void);
-void DeactivateInputSource(void);
-void ActivateInputSource(RimeInputMode modes);
-=======
 void DisableInputSource(void);
 void EnableInputSource(void);
 void SelectInputSource(void);
->>>>>>> cc0aea08
 
 // Each input method needs a unique connection name.
 // Note that periods and spaces are not allowed in the connection name.
@@ -47,11 +35,6 @@
   if (argc > 1 && (!strcmp("--register-input-source", argv[1]) ||
                    !strcmp("--install", argv[1]))) {
     RegisterInputSource();
-<<<<<<< HEAD
-    RimeInputMode input_modes = GetEnabledInputModes();
-    DeactivateInputSource();
-    ActivateInputSource(input_modes ?: DEFAULT_INPUT_MODE);
-=======
     return 0;
   }
 
@@ -67,7 +50,6 @@
 
   if (argc > 1 && !strcmp("--select-input-source", argv[1])) {
     SelectInputSource();
->>>>>>> cc0aea08
     return 0;
   }
 
