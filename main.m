--- conflicted
+++ resolved
@@ -3,23 +3,12 @@
 #import <Cocoa/Cocoa.h>
 #import <InputMethodKit/InputMethodKit.h>
 #import <rime_api.h>
-
-typedef NS_OPTIONS(int, RimeInputMode) {
-  DEFAULT_INPUT_MODE = 1 << 0,
-  HANS_INPUT_MODE = 1 << 0,
-  HANT_INPUT_MODE = 1 << 1
-};
+#import <string.h>
 
 void RegisterInputSource(void);
-<<<<<<< HEAD
-RimeInputMode GetEnabledInputModes(void);
-void DeactivateInputSource(void);
-void ActivateInputSource(RimeInputMode input_modes);
-=======
 void DisableInputSource(void);
 void EnableInputSource(void);
 void SelectInputSource(void);
->>>>>>> cc0aea08
 
 // Each input method needs a unique connection name.
 // Note that periods and spaces are not allowed in the connection name.
@@ -92,7 +81,7 @@
     // load the bundle explicitly because in this case the input method is a
     // background only application
     [main loadNibNamed:@"MainMenu"
-                  owner:NSApplication.sharedApplication
+                  owner:[NSApplication sharedApplication]
         topLevelObjects:nil];
 
     // opencc will be configured with relative dictionary paths
